--- conflicted
+++ resolved
@@ -1,35 +1,12 @@
 {
   "summary": {
     "timevec": 2010.0,
-<<<<<<< HEAD
-    "births_new": 65.10891089108911,
-    "births_cumulative": 3224.9504950495048,
-    "births_cbr": 29.726721533672766,
-    "deaths_new": 44.51485148514851,
-    "deaths_cumulative": 2212.0495049504952,
-    "deaths_cmr": 20.330970418367418,
-    "sir_n_susceptible": 2531.2871287128714,
-    "sir_n_infected": 3618.5049504950493,
-    "sir_n_recovered": 4801.425742574257,
-    "sir_prevalence": 0.33809576643794426,
-    "sir_new_infections": 129.88118811881188,
-    "sir_cum_infections": 13118.0,
-    "sis_n_susceptible": 4807.6435643564355,
-    "sis_n_infected": 6143.574257425743,
-    "sis_prevalence": 0.5480454559430055,
-    "sis_new_infections": 181.21782178217822,
-    "sis_cum_infections": 18303.0,
-    "sis_rel_sus": 0.5275405966379092,
-    "n_alive": 10951.217821782178,
-    "new_deaths": 45.742574257425744,
-    "cum_deaths": 4571.0
-=======
     "births_new": 65.02970297029702,
     "births_cumulative": 3224.019801980198,
-    "births_cbr": 29.0,
+    "births_cbr": 29.723743148428454,
     "deaths_new": 44.97029702970297,
     "deaths_cumulative": 2229.108910891089,
-    "deaths_cmr": 20.059405940594058,
+    "deaths_cmr": 20.555949238807358,
     "sir_n_susceptible": 2520.4356435643563,
     "sir_n_infected": 3626.366336633663,
     "sir_n_recovered": 4792.089108910891,
@@ -45,6 +22,5 @@
     "n_alive": 10938.89108910891,
     "new_deaths": 46.118811881188115,
     "cum_deaths": 4608.0
->>>>>>> 702a7b04
   }
 }