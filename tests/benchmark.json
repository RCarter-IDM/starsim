{
  "time": {
    "people": 0.018,
    "initialize": 0.042,
<<<<<<< HEAD
    "run": 0.246
=======
    "run": 0.248
>>>>>>> 97ec1d86
  },
  "parameters": {
    "n_agents": 10000,
    "n_years": 20,
    "dt": 0.2
  },
<<<<<<< HEAD
  "cpu_performance": 0.31580061451241825
=======
  "cpu_performance": 0.30581493979139107
>>>>>>> 97ec1d86
}<|MERGE_RESOLUTION|>--- conflicted
+++ resolved
@@ -2,20 +2,12 @@
   "time": {
     "people": 0.018,
     "initialize": 0.042,
-<<<<<<< HEAD
     "run": 0.246
-=======
-    "run": 0.248
->>>>>>> 97ec1d86
   },
   "parameters": {
     "n_agents": 10000,
     "n_years": 20,
     "dt": 0.2
   },
-<<<<<<< HEAD
   "cpu_performance": 0.31580061451241825
-=======
-  "cpu_performance": 0.30581493979139107
->>>>>>> 97ec1d86
 }