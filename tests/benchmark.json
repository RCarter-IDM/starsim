{
  "time": {
<<<<<<< HEAD
    "initialize": 0.033,
    "run": 0.864
=======
    "initialize": 0.029,
    "run": 0.933
>>>>>>> 702a7b04
  },
  "parameters": {
    "n_agents": 10000,
    "dur": 20,
    "dt": 0.2
  },
<<<<<<< HEAD
  "cpu_performance": 0.8539635665479776
=======
  "cpu_performance": 0.9254129808094129
>>>>>>> 702a7b04
}<|MERGE_RESOLUTION|>--- conflicted
+++ resolved
@@ -1,21 +1,12 @@
 {
   "time": {
-<<<<<<< HEAD
-    "initialize": 0.033,
-    "run": 0.864
-=======
-    "initialize": 0.029,
-    "run": 0.933
->>>>>>> 702a7b04
+    "initialize": 0.032,
+    "run": 0.92
   },
   "parameters": {
     "n_agents": 10000,
     "dur": 20,
     "dt": 0.2
   },
-<<<<<<< HEAD
-  "cpu_performance": 0.8539635665479776
-=======
-  "cpu_performance": 0.9254129808094129
->>>>>>> 702a7b04
+  "cpu_performance": 0.9708287772714144
 }