"""
Define core Sim classes
"""

import itertools
import numpy as np
import sciris as sc
import starsim as ss
import matplotlib.pyplot as pl

__all__ = ['Sim', 'AlreadyRunError', 'demo', 'diff_sims', 'check_sims_match']


<<<<<<< HEAD
class Sim:

=======
class Sim(sc.prettyobj):
    """
    The Sim object
    
    All Starsim simulations run via the Sim class. It is responsible for initializing
    and running all modules and generating results.
    """
>>>>>>> b19ad19d
    def __init__(self, pars=None, label=None, people=None, demographics=None, diseases=None, networks=None,
                 interventions=None, analyzers=None, connectors=None, copy_inputs=True, **kwargs):
        # Make default parameters (using values from parameters.py)
        self.pars = ss.make_pars() # Start with default pars
        args = dict(label=label, people=people, demographics=demographics, diseases=diseases, networks=networks, 
                    interventions=interventions, analyzers=analyzers, connectors=connectors)
        args = {key:val for key,val in args.items() if val is not None} # Remove None inputs
        self.orig_pars = sc.mergedicts(pars, args, kwargs, _copy=copy_inputs)
        self.pars.update(self.orig_pars)  # Update the parameters
        
        # Set attributes; see also sim.initialize() for more
        self.label = label # Usually overwritten during initialization by the parameters
        self.created = sc.now()  # The datetime the sim was created
        self.version = ss.__version__ # The Starsim version
        self.gitinfo = sc.gitinfo(path=__file__, verbose=False)
        self.initialized = False  # Whether initialization is complete
        self.complete = False  # Whether a simulation has completed running
        self.results_ready = False  # Whether results are ready
        self.results = ss.Results(module='sim')  # For storing results
        self.elapsed = None # The time required to run
        self.summary = None  # For storing a summary of the results
        self.filename = None # Store the filename, if saved

        return
    
    def __getitem__(self, key):
        """ Allow dict-like access, e.g. sim['diseases'] """
        return getattr(self, key)
    
    def __setitem__(self, key, value):
        """ Allow dict-like access, e.g. sim['created'] = sc.now() """
        return setattr(self, key, value)
    
    def __repr__(self):
        """ Show a quick version of the sim """
        # Try a more custom repr first
        try:
            n = int(self.pars.n_agents)
            moddict = {}
            for modkey in ss.module_map().keys():
                if hasattr(self, modkey):
                    thismodtype = self[modkey]
                elif modkey in self.pars:
                    thismodtype = self.pars[modkey]
                else:
                    thismodtype = {}
                if sc.isiterable(thismodtype) and len(thismodtype):
                    moddict[modkey] = sc.strjoin(thismodtype.keys())
            if len(moddict):
                modulestr = ''
                for k,mstr in moddict.items():
                    modulestr += f'; {k}={mstr}'
            else:
                modulestr = ''
            if not self.initialized:
                modulestr += '; not initialized'
            string = f'Sim(n={n:n}{modulestr})'
        
        # Or just use default
        except Exception as E:
            ss.warn(f'Error displaying custom sim repr, falling back to default: {E}')
            string = sc.prepr(self, vals=False)
            
        return string
    
    def initialize(self, **kwargs):
        """ Perform all initializations for the sim; most heavy lifting is done by the parameters """
        # Validation and initialization
        ss.set_seed(self.pars.rand_seed) # Reset the seed before the population is created -- shouldn't matter if only using Dist objects
        
        # Validate parameters
        self.pars.validate()

        # Initialize time
        self.init_time_attrs()
        
        # Initialize the people
        self.init_people(**kwargs)  # Create all the people
        
        # # Initialize the modules within the parameters
        # self.pars.validate_modules(self)
        
        # Move initialized modules to the sim
        keys = ['label', 'demographics', 'networks', 'diseases', 'interventions', 'analyzers']
        for key in keys:
            setattr(self, key, self.pars.pop(key))
            
        # Initialize all the modules with the sim
        for mod in self.modules:
<<<<<<< HEAD
            mod.init_pre(self)

        # Initialize products # TODO: think about simplifying
        for mod in self.interventions:
            if hasattr(mod, 'product') and isinstance(mod.product, ss.Product):
                mod.product.init_pre(self)
=======
            mod.initialize(self)
                
        # Initialize products # TODO: think about moving with other modules
        for intv in self.interventions:
            if intv.product:
                intv.product.initialize(self)
>>>>>>> b19ad19d
        
        # Initialize all distributions now that everything else is in place, then set states
        self.dists.initialize(obj=self, base_seed=self.pars.rand_seed, force=True)
        
        # Initialize the values in all of the states and networks
        self.init_vals()
        
        # Initialize the results
        self.init_results()

        # It's initialized
        self.initialized = True
        return self
    
    def init_time_attrs(self):
        """ Time indexing; derived values live in the sim rather than in the pars """
        self.dt = self.pars.dt # Shortcut to dt since used a lot
        self.yearvec = np.arange(start=self.pars.start, stop=self.pars.end + self.pars.dt, step=self.pars.dt) # The time points of the sim
        self.results.yearvec = self.yearvec # Store the yearvec in the results for plotting
        self.npts = len(self.yearvec) # The number of points in the sim
        self.tivec = np.arange(self.npts) # The vector of time indices
        self.ti = 0  # The time index, e.g. 0, 1, 2
        return

    def init_people(self, verbose=None, **kwargs):
        """
        Initialize people within the sim
        Sometimes the people are provided, in which case this just adds a few sim properties to them.
        Other time people are not provided and this method makes them.
        
        Args:
            verbose (int):  detail to print
            kwargs  (dict): passed to ss.make_people()
        """
        # Handle inputs
        people = self.pars.pop('people')
        n_agents = self.pars.n_agents
        verbose = sc.ifelse(verbose, self.pars.verbose)
        if verbose > 0:
            labelstr = f' "{self.label}"' if self.label else ''
            print(f'Initializing sim{labelstr} with {n_agents:0n} agents')

        # If people have not been supplied, make them -- typical use case
        if people is None:
            people = ss.People(n_agents=n_agents, **kwargs)  # This just assigns UIDs and length

        # Finish up (NB: the People object is not yet initialized)
        self.people = people
        self.people.link_sim(self)
        return self.people
    
    def init_vals(self):
        """ Initialize the states and other objects with values """
        
        # Initialize values in people
        self.people.init_vals()
        
        # Initialize values in other modules, including networks
        for mod in self.modules:
            mod.init_post()
        return
    
    def init_results(self):
        """ Create initial results that are present in all simulations """
        self.results += [ # TODO: refactor with self.add_results()
            ss.Result(None, 'n_alive',    self.npts, ss.dtypes.int, scale=True, label='Number alive'),
            ss.Result(None, 'new_deaths', self.npts, ss.dtypes.int, scale=True, label='Deaths'),
            ss.Result(None, 'cum_deaths', self.npts, ss.dtypes.int, scale=True, label='Cumulative deaths'),
        ]
        return

    @property
    def modules(self):
        """ Return iterator over all Module instances (stored in standard places) in the Sim """
<<<<<<< HEAD
        products = [intv.product for intv in self.interventions.values() if
                    hasattr(intv, 'product') and isinstance(intv.product, ss.Product)]
=======
>>>>>>> b19ad19d
        return itertools.chain(
            self.demographics(),
            self.networks(),
            self.diseases(),
            self.interventions(),
            [intv.product for intv in self.interventions() if isinstance(intv.product, ss.Product)],
            self.analyzers(),
        )
    
    @property
    def year(self): # TODO: remove when we do the time refactor
        return self.yearvec[self.ti]

    def step(self):
        """ Step through time and update values """

        # Set the time and if we have reached the end of the simulation, then do nothing
        if self.complete:
            errormsg = 'Simulation already complete (call sim.initialize() to re-run)'
            raise AlreadyRunError(errormsg)

        # Advance random number generators forward to prepare for any random number calls that may be necessary on this step
        self.dists.jump(to=self.ti+1)  # +1 offset because ti=0 is used on initialization

        # Update demographic modules (create new agents from births/immigration, schedule non-disease deaths and emigration)
        for dem in self.demographics():
            dem.step()

<<<<<<< HEAD
        # Update networks - this takes place here in case autonomous state changes at this timestep affect eligibility for contacts
        for network in self.networks():
            network.update()
=======
        # Update networks - this takes place here in case autonomous state changes at this timestep
        # affect eligibility for contacts
        for network in self.networks():
            network.step()
>>>>>>> b19ad19d

        # Apply interventions - new changes to contacts will be visible and so the final networks can be customized by
        # interventions, by running them at this point
        for intervention in self.interventions():
            intervention(self) # Interventions and analyzers get the sim as an argument in case they're functions
        
        # Carry out autonomous state changes in the disease modules, including transmission (but excluding deaths)
        for disease in self.diseases():
            disease.step()

        # Execute deaths that took place this timestep (i.e., changing the `alive` state of the agents). This is executed
        # before analyzers have run so that analyzers are able to inspect and record outcomes for agents that died this timestep
        uids = self.people.check_deaths()
        for disease in self.diseases():
            disease.die(uids)

        # Apply analyzers
        for analyzer in self.analyzers():
            analyzer(self)
            
        # Clean up dead agents and perform other housekeeping tasks
        self.people.finish_step()

        # Tidy up
        self.ti += 1
        if self.ti == self.npts:
            self.complete = True
        return

    def run(self, until=None, verbose=None):
        """ Run the model once """

        # Initialization steps
        T = sc.timer()
        if not self.initialized:
            self.initialize()
        verbose = sc.ifelse(verbose, self.pars.verbose)

        # Check for AlreadyRun errors
        errormsg = None
        until = sc.ifelse(until, self.npts)
        if until > self.npts:
            errormsg = f'Requested to run until t={until} but the simulation end is ti={self.npts}'
        if self.ti >= until:  # NB. At the start, self.t is None so this check must occur after initialization
            errormsg = f'Simulation is currently at t={self.ti}, requested to run until ti={until} which has already been reached'
        if self.complete:
            errormsg = 'Simulation is already complete (call sim.initialize() to re-run)'
        if errormsg:
            raise AlreadyRunError(errormsg)

        # Main simulation loop
        while self.ti < until:
            elapsed = T.toc(output=True)
            if verbose: # Print progress
                simlabel = f'"{self.label}": ' if self.label else ''
                string = f'  Running {simlabel}{self.yearvec[self.ti]:0.1f} ({self.ti:2.0f}/{self.npts}) ({elapsed:0.2f} s) '
                if verbose >= 2:
                    sc.heading(string)
                elif verbose > 0:
                    if not (self.ti % int(1.0 / verbose)):
                        sc.progressbar(self.ti + 1, self.npts, label=string, length=20, newline=True)

            # Actually run the model -- lots happens on the next line!
            self.step()

        # If simulation reached the end, finalize the results
        if self.complete:
            self.ti -= 1  # During the run, this keeps track of the next step; restore this be the final day of the sim
            self.elapsed = elapsed
            self.finalize()
            sc.printv(f'Run finished after {elapsed:0.2f} s.\n', 1, verbose)
        return self # Allows e.g. ss.Sim().run().plot()

    def finalize(self):
        """ Compute final results """
        if self.results_ready:
            # Because the results are rescaled in-place, finalizing the sim cannot be run more than once or
            # otherwise the scale factor will be applied multiple times
            raise AlreadyRunError('Simulation has already been finalized')

        # Scale the results
        for reskey, res in self.results.items():
            if isinstance(res, ss.Result) and res.scale: # NB: disease-specific results are scaled in module.finalize() below
                self.results[reskey] = self.results[reskey] * self.pars.pop_scale
        self.results_ready = True # Results are ready to use

        # Finalize each module
        for module in self.modules:
            module.finalize()

        # Generate the summary and finish up
        self.summarize() # Create summary
        return

    def summarize(self, how='default'):
        """
        Provide a quick summary of the sim; returns the last entry for count and 
        cumulative results, and the mean otherwise.
        
        Args:
            how (str): how to summarize: can be 'mean', 'median', 'last', or a mapping of result keys to those
        """
        def get_func(key, how, default='mean'):
            """
            Find the right function by matching the "how" key with the result key
            
            For example, hkey="cum_ " will match result key "cum_infections"
            """
            func = None
            for hkey,hfunc in how.items():
                if hkey in key:
                    func = hfunc
                    break
            if func is None:
                func = default
            return func
            
        def get_result(res, func):
            """ Convert a string to the actual function to use, e.g. "median" maps to np.median() """
            if   func == 'mean':   return res.mean()
            elif func == 'median': return np.median(res)
            elif func == 'last':   return res[-1]
            elif callable(func):   return func(res)
            else: raise Exception(f'"{func}" is not a valid function')
        
        # Convert "how" from a string to a dict
        if how == 'default':
            how = {'n_':'mean', 'new_':'mean', 'cum_':'last', '':'mean'}
        elif isinstance(how, str):
            how = {'':how} # Match everything
        
        summary = sc.objdict()
        flat = sc.flattendict(self.results, sep='_')
        for key, res in flat.items():
            try:
                func = get_func(key, how)
                entry = get_result(res, func)
            except Exception as E:
                entry = f'N/A {E}'
            summary[key] = entry
        self.summary = summary
        return summary
    
    def disp(self):
<<<<<<< HEAD
        """ Print a full version of the sim """
        sc.pr(self)
=======
        """ Display the summary of the simulation """
        print(self.summary)
>>>>>>> b19ad19d
        return
    
    def shrink(self, skip_attrs=None, in_place=True):
        """
        "Shrinks" the simulation by removing the people and other memory-intensive
        attributes (e.g., some interventions and analyzers), and returns a copy of
        the "shrunken" simulation. Used to reduce the memory required for RAM or
        for saved files.

        Args:
            skip_attrs (list): a list of attributes to skip (remove) in order to perform the shrinking; default "people"
            in_place (bool): whether to perform the shrinking in place (default), or return a shrunken copy instead

        Returns:
            shrunken (Sim): a Sim object with the listed attributes removed
        """
        # By default, skip people
        if skip_attrs is None:
            skip_attrs = ['people'] # TODO: think about skipping all states in all modules

        # Create the new object, and copy original dict, skipping the skipped attributes
        if in_place:
            shrunken = self
            for attr in skip_attrs:
                setattr(self, attr, None)
        else:
            shrunken = object.__new__(self.__class__)
            shrunken.__dict__ = {k: (v if k not in skip_attrs else None) for k, v in self.__dict__.items()}

        # Don't return if in place
        if in_place:
            return
        else:
            return shrunken

<<<<<<< HEAD
    def _get_ia(self, which, label=None, partial=False, as_list=False, as_inds=False, die=True, first=False):
        """ Helper method for get_interventions() and get_analyzers(); see get_interventions() docstring """

        # Handle inputs
        if which not in ['interventions', 'analyzers']:  # pragma: no cover
            errormsg = f'This method is only defined for interventions and analyzers, not "{which}"'
            raise ValueError(errormsg)

        ia_ndict = self.analyzers if which == 'analyzers' else self.interventions  # List of interventions or analyzers
        n_ia = len(ia_ndict)  # Number of interventions/analyzers

        position = 0 if first else -1  # Choose either the first or last element
        if label is None:  # Get all interventions if no label is supplied, e.g. sim.get_interventions()
            label = np.arange(n_ia)
        if isinstance(label, np.ndarray):  # Allow arrays to be provided
            label = label.tolist()
        labels = sc.promotetolist(label)

        # Calculate the matches
        matches = []
        match_inds = []

        for label in labels:
            if sc.isnumber(label):
                matches.append(ia_ndict[label])
                label = n_ia + label if label < 0 else label  # Convert to a positive number
                match_inds.append(label)
            elif sc.isstring(label) or isinstance(label, type):
                for ind, ia_key, ia_obj in ia_ndict.enumitems():
                    if sc.isstring(label) and ia_obj.label == label or (partial and (label in str(ia_obj.label))):
                        matches.append(ia_obj)
                        match_inds.append(ind)
                    elif isinstance(label, type) and isinstance(ia_obj, label):
                        matches.append(ia_obj)
                        match_inds.append(ind)
            else:  # pragma: no cover
                errormsg = f'Could not interpret label type "{type(label)}": should be str, int, list, or {which} class'
                raise TypeError(errormsg)

        # Parse the output options
        if as_inds:
            output = match_inds
        elif as_list:  # Used by get_interventions()
            output = matches
        else:
            if len(matches) == 0:  # pragma: no cover
                if die:
                    errormsg = f'No {which} matching "{label}" were found'
                    raise ValueError(errormsg)
                else:
                    output = None
            else:
                output = matches[
                    position]  # Return either the first or last match (usually), used by get_intervention()

        return output

    def get_interventions(self, label=None, partial=False, as_inds=False):
        """
        Find the matching intervention(s) by label, index, or type. If None, return
        all interventions. If the label provided is "summary", then print a summary
        of the interventions (index, label, type).

        Args:
            label (str, int, Intervention, list): the label, index, or type of intervention to get; if a list, iterate over one of those types
            partial (bool): if true, return partial matches (e.g. 'beta' will match all beta interventions)
            as_inds (bool): if true, return matching indices instead of the actual interventions
        """
        return self._get_ia('interventions', label=label, partial=partial, as_inds=as_inds, as_list=True)

    def get_intervention(self, label=None, partial=False, first=False, die=True):
        """
        Find the matching intervention(s) by label, index, or type.
        If more than one intervention matches, return the last by default.
        If no label is provided, return the last intervention in the list.

        Args:
            label (str, int, Intervention, list): the label, index, or type of intervention to get; if a list, iterate over one of those types
            partial (bool): if true, return partial matches
            first (bool): if true, return first matching intervention (otherwise, return last)
            die (bool): whether to raise an exception if no intervention is found
        """
        return self._get_ia('interventions', label=label, partial=partial, first=first, die=die, as_inds=False,
                            as_list=False)

    def get_analyzers(self, label=None, partial=False, as_inds=False):
        """
        Find the matching analyzer(s) by label, index, or type. If None, return
        all analyzers. If the label provided is "summary", then print a summary
        of the analyzers (index, label, type).

        Args:
            label (str, int, Analyzer, list): the label, index, or type of analyzer to get; if a list, iterate over one of those types
            partial (bool): if true, return partial matches (e.g. 'beta' will match all beta analyzers)
            as_inds (bool): if true, return matching indices instead of the actual analyzers
        """
        return self._get_ia('analyzers', label=label, partial=partial, as_inds=as_inds, as_list=True)

    def get_analyzer(self, label=None, partial=False, first=False, die=True):
        """
        Find the matching analyzer(s) by label, index, or type.
        If more than one analyzer matches, return the last by default.
        If no label is provided, return the last analyzer in the list.

        Args:
            label (str, int, Analyzer, list): the label, index, or type of analyzer to get; if a list, iterate over one of those types
            partial (bool): if true, return partial matches
            first (bool): if true, return first matching analyzer (otherwise, return last)
            die (bool): whether to raise an exception if no analyzer is found
        """
        return self._get_ia('analyzers', label=label, partial=partial, first=first, die=die, as_inds=False,
                            as_list=False)

=======
>>>>>>> b19ad19d
    def export_df(self):
        """ Export results as a Pandas dataframe """
        if not self.results_ready:  # pragma: no cover
            errormsg = 'Please run the sim before exporting the results'
            raise RuntimeError(errormsg)

        def flatten_results(d, prefix=''):
            flat = {}
            for key, val in d.items():
                if isinstance(val, dict):
                    flat.update(flatten_results(val, prefix=prefix+key+'.'))
                else:
                    flat[prefix+key] = val
            return flat

        resdict = flatten_results(self.results)
        resdict['t'] = self.yearvec
        df = sc.dataframe.from_dict(resdict).set_index('t')
        return df

    def save(self, filename=None, keep_people=None, skip_attrs=None, **kwargs):
        """
        Save to disk as a gzipped pickle.

        Args:
            filename (str or None): the name or path of the file to save to; if None, uses stored
            keep_people (bool or None): whether to keep the people
            skip_attrs (list): attributes to skip saving
            kwargs: passed to sc.makefilepath()

        Returns:
            filename (str): the validated absolute path to the saved file

        **Example**::

            sim.save() # Saves to a .sim file
        """

        # Set keep_people based on whether we're in the middle of a run
        if keep_people is None:
            if self.initialized and not self.results_ready:
                keep_people = True
            else:
                keep_people = False

        # Handle the filename
        if filename is None:
            filename = self.simfile
        filename = sc.makefilepath(filename=filename, **kwargs)
        self.filename = filename  # Store the actual saved filename

        # Handle the shrinkage and save
        if skip_attrs or not keep_people:
            obj = self.shrink(skip_attrs=skip_attrs, in_place=False)
        else:
            obj = self
        sc.save(filename=filename, obj=obj)
        return filename

    @staticmethod
    def load(filename, *args, **kwargs):
        """ Load from disk from a gzipped pickle """
        sim = sc.load(filename, *args, **kwargs)
        if not isinstance(sim, Sim):  # pragma: no cover
            errormsg = f'Cannot load object of {type(sim)} as a Sim object'
            raise TypeError(errormsg)
        return sim

    def export_pars(self, filename=None, indent=2, *args, **kwargs):
        '''
        Return parameters for JSON export -- see also to_json().

        This method is required so that interventions can specify
        their JSON-friendly representation.

        Args:
            filename (str): filename to save to; if None, do not save
            indent (int): indent (int): if writing to file, how many indents to use per nested level
            args (list): passed to savejson()
            kwargs (dict): passed to savejson()

        Returns:
            pardict (dict): a dictionary containing all the parameter values
        '''
        pardict = {}
        for key,item in self.pars.items():
            if key in ss.module_map().keys():
                if np.iterable(item):
                    item = [mod.to_json() for mod in item]
                else:
                    try:
                        item = item.to_json()
                    except:
                        pass
            elif key == 'people':
                continue
            pardict[key] = item
        if filename is not None:
            sc.savejson(filename=filename, obj=pardict, indent=indent, *args, **kwargs)
        return pardict

    def to_json(self, filename=None, keys=None, tostring=False, indent=2, verbose=False, *args, **kwargs):
        '''
        Export results and parameters as JSON.

        Args:
            filename (str): if None, return string; else, write to file
            keys (str or list): attributes to write to json (default: results, parameters, and summary)
            tostring (bool): if not writing to file, whether to write to string (alternative is sanitized dictionary)
            indent (int): if writing to file, how many indents to use per nested level
            verbose (bool): detail to print
            args (list): passed to savejson()
            kwargs (dict): passed to savejson()

        Returns:
            A unicode string containing a JSON representation of the results,
            or writes the JSON file to disk

        **Examples**::

            json = sim.to_json()
            sim.to_json('results.json')
            sim.to_json('summary.json', keys='summary')
        '''

        # Handle keys
        if keys is None:
            keys = ['results', 'pars', 'summary', 'short_summary']
        keys = sc.promotetolist(keys)

        # Convert to JSON-compatible format
        d = sc.objdict()
        for key in keys:
            if key == 'results':
                if self.results_ready:
                    resdict = self.export_results(for_json=True) # TODO: not implemented
                    d.results = resdict
                else:
                    d.results = 'Results not available (Sim has not yet been run)'
            elif key in ['pars', 'parameters']:
                pardict = self.export_pars()
                d.parameters = pardict
            elif key == 'summary':
                if self.results_ready:
                    d.summary = dict(sc.dcp(self.summary))
                else:
                    d.summary = 'Summary not available (Sim has not yet been run)'
            elif key == 'short_summary':
                if self.results_ready:
                    d.short_summary = dict(sc.dcp(self.short_summary))
                else:
                    d.short_summary = 'Full summary not available (Sim has not yet been run)'
            else:  # pragma: no cover
                try:
                    d[key] = sc.sanitizejson(getattr(self, key))
                except Exception as E:
                    errormsg = f'Could not convert "{key}" to JSON: {str(E)}; continuing...'
                    print(errormsg)

        if filename is None:
            output = sc.jsonify(d, tostring=tostring, indent=indent, verbose=verbose, *args, **kwargs)
        else:
            output = sc.savejson(filename=filename, obj=d, indent=indent, *args, **kwargs)

        return output
<<<<<<< HEAD
    
    def plot(self, key=None, fig=None, style='fancy', fig_kw=None, plot_kw=None):
        """ 
        Plot all results in the Sim object
        
        Args:
            key (str): the results key to plot (by default, all)
            fig (Figure): if provided, plot results into an existing figure
            style (str): the plotting style to use (default "fancy"; other options are "simple", None, or any Matplotlib style)
            fig_kw (dict): passed to ``plt.subplots()``
            plot_kw (dict): passed to ``plt.plot()``
        
        """
        
        # Configuration
        flat = self.results.flatten()
        n_cols = np.ceil(np.sqrt(len(flat))) # Number of columns of axes
        default_figsize = np.array([8, 6])
        figsize_factor = np.clip((n_cols-3)/6+1, 1, 1.5) # Scale the default figure size based on the number of rows and columns
        figsize = default_figsize*figsize_factor
        fig_kw = sc.mergedicts({'figsize':figsize}, fig_kw)
        plot_kw = sc.mergedicts({'lw':2}, plot_kw)
        modmap = {m.name:m for m in self.modules} # Find modules
        
        # Do the plotting
        with sc.options.with_style(style):
            
            yearvec = flat.pop('yearvec')
            if key is not None:
                flat = {k:v for k,v in flat.items() if k.startswith(key)}
            
            # Get the figure
            if fig is None:
                fig, axs = sc.getrowscols(len(flat), make=True, **fig_kw)
                if isinstance(axs, np.ndarray):
                    axs = axs.flatten()
            else:
                axs = fig.axes
            if not sc.isiterable(axs):
                axs = [axs]
                
            # Do the plotting
            for ax, (key, res) in zip(axs, flat.items()):
                ax.plot(yearvec, res, **plot_kw, label=self.label)
                title = getattr(res, 'label', key)
                if res.module != 'sim':
                    try:
                        mod = modmap[res.module]
                        modtitle = mod.__class__.__name__
                        assert res.module == modtitle.lower() # Only use the class name if the module name is the default
                    except:
                        modtitle = res.module
                    title = f'{modtitle}: {title}'
                ax.set_title(title) 
=======

    def plot(self, key=None, **kwargs):
        """
        Plot the results
        
        Args:
            key (str): the disease to plot (if None, plot everything)
            kwargs (dict): passed to ``pl.subplots()``, and ultimately to ``pl.figure()``
            
        **Example**::
            
            sim = ss.Sim(diseases='sir', networks='random').run()
            sim.plot('sir', fig_size=(12,12))
        """
        with sc.options.with_style('fancy'):
            flat = sc.flattendict(self.results, sep=': ')
            yearvec = flat.pop('yearvec')
            if key is not None:
                flat = {k:v for k,v in flat.items() if k.startswith(key)}
            fig, axs = sc.getrowscols(len(flat), make=True, **kwargs)
            for ax, (k, v) in zip(axs.flatten(), flat.items()):
                ax.plot(yearvec, v)
                ax.set_title(k)
>>>>>>> b19ad19d
                ax.set_xlabel('Year')
            
        sc.figlayout(fig=fig)
                
        return fig


class AlreadyRunError(RuntimeError):
    """ Raised if trying to re-run an already-run sim without re-initializing """
    pass


def demo(run=True, plot=True, summary=True, show=True, **kwargs):
    """
    Create a simple demo simulation for Starsim
    
    Defaults to using the SIR model with a random network, but these can be configured.
    
    Args:
        run (bool): whether to run the sim
        plot (bool): whether to plot the results
        summary (bool): whether to print a summary of the results
        kwargs (dict): passed to ``ss.Sim()``
    
    **Examples**::
        
        ss.demo() # Run, plot, and show results
        ss.demo(diseases='hiv', networks='mf') # Run with different defaults
    """
    pars = sc.mergedicts(dict(diseases='sir', networks='random'), kwargs)
    sim = Sim(pars)
    if run:
        sc.heading('Running demo:')
        sim.run()
        if summary:
            sc.heading('Results:')
            print(sim.summary)
            if plot:
                sim.plot()
                if show:
                    pl.show()
    return sim


def diff_sims(sim1, sim2, skip_key_diffs=False, skip=None, full=False, output=False, die=False):
    '''
    Compute the difference of the summaries of two simulations, and print any
    values which differ.

    Args:
        sim1 (sim/dict): either a simulation object or the sim.summary dictionary
        sim2 (sim/dict): ditto
        skip_key_diffs (bool): whether to skip keys that don't match between sims
        skip (list): a list of values to skip
        full (bool): whether to print out all values (not just those that differ)
        output (bool): whether to return the output as a string (otherwise print)
        die (bool): whether to raise an exception if the sims don't match
        require_run (bool): require that the simulations have been run

    **Example**::

        s1 = ss.Sim(rand_seed=1).run()
        s2 = ss.Sim(rand_seed=2).run()
        ss.diff_sims(s1, s2)
    '''

    if isinstance(sim1, Sim):
        sim1 = sim1.summarize()
    if isinstance(sim2, Sim):
        sim2 = sim2.summarize()
    for sim in [sim1, sim2]:
        if not isinstance(sim, dict):  # pragma: no cover
            errormsg = f'Cannot compare object of type {type(sim)}, must be a sim or a sim.summary dict'
            raise TypeError(errormsg)

    # Compare keys
    keymatchmsg = ''
    sim1_keys = set(sim1.keys())
    sim2_keys = set(sim2.keys())
    if sim1_keys != sim2_keys and not skip_key_diffs:  # pragma: no cover
        keymatchmsg = "Keys don't match!\n"
        missing = list(sim1_keys - sim2_keys)
        extra = list(sim2_keys - sim1_keys)
        if missing:
            keymatchmsg += f'  Missing sim1 keys: {missing}\ns'
        if extra:
            keymatchmsg += f'  Extra sim2 keys: {extra}\n'

    # Compare values
    valmatchmsg = ''
    mismatches = {}
    n_mismatch = 0
    skip = sc.tolist(skip)
    for key in sim2.keys():  # To ensure order
        if key in sim1_keys and key not in skip:  # If a key is missing, don't count it as a mismatch
            sim1_val = sim1[key] if key in sim1 else 'not present'
            sim2_val = sim2[key] if key in sim2 else 'not present'
            mm = not np.isclose(sim1_val, sim2_val, equal_nan=True)
            n_mismatch += mm
            if mm or full:
                mismatches[key] = {'sim1': sim1_val, 'sim2': sim2_val}

    if len(mismatches):
        valmatchmsg = '\nThe following values differ between the two simulations:\n' if not full else ''
        df = sc.dataframe.from_dict(mismatches).transpose()
        diff = []
        ratio = []
        change = []
        small_change = 1e-3  # Define a small change, e.g. a rounding error
        for mdict in mismatches.values():
            old = mdict['sim1']
            new = mdict['sim2']
            numeric = sc.isnumber(sim1_val) and sc.isnumber(sim2_val)
            if numeric and old > 0:
                this_diff = new - old
                this_ratio = new / old
                abs_ratio = max(this_ratio, 1.0 / this_ratio)

                # Set the character to use
                approx_eq = abs_ratio < small_change
                if approx_eq:    change_char = '≈'
                elif new > old:  change_char = '↑'
                elif new < old:  change_char = '↓'
                elif new == old: change_char = '='
                else:
                    errormsg = f'Could not determine relationship between sim1={old} and sim2={new}'
                    raise ValueError(errormsg)

                # Set how many repeats it should have
                repeats = 1
                if abs_ratio == 0:   repeats = 0
                if abs_ratio >= 1.1: repeats = 2
                if abs_ratio >= 2:   repeats = 3
                if abs_ratio >= 10:  repeats = 4
                this_change = change_char * repeats
            else:  # pragma: no cover
                this_diff =  np.nan
                this_ratio  = np.nan
                this_change = 'N/A'

            diff.append(this_diff)
            ratio.append(this_ratio)
            change.append(this_change)

        df['diff'] = diff
        df['ratio'] = ratio
        for col in ['sim1', 'sim2', 'diff', 'ratio']:
            df[col] = df[col].round(decimals=3)
        df['change'] = change
        valmatchmsg += str(df)

    # Raise an error if mismatches were found
    mismatchmsg = keymatchmsg + valmatchmsg
    if mismatchmsg:  # pragma: no cover
        if die and n_mismatch: # To catch full=True case
            raise ValueError(mismatchmsg)
        elif output:
            return df
        else:
            print(mismatchmsg)
            return True
    else:
        if not output:
            print('Sims match')
        return False


def check_sims_match(*args, full=False):
    """
    Shortcut to using ss.diff_sims() to check if multiple sims match
    
    Args:
        args (list): a list of 2 or more sims to compare
        full (bool): if True, return whether each sim matches the first 
    
    **Example**::
        
        s1 = ss.Sim(diseases='sir', networks='random')
        s2 = ss.Sim(pars=dict(diseases='sir', networks='random'))
        s3 = ss.Sim(diseases=ss.SIR(), networks=ss.RandomNet())
        assert ss.check_sims_match(s1, s2, s3)
    """
    if len(args) < 2:
        errormsg = 'Must compare at least 2 sims'
        raise ValueError(errormsg)
    base = args[0]
    matches = []
    for other in args[1:]:
        diff = diff_sims(base, other, full=False, output=False, die=False)
        matches.append(not(diff)) # Return the opposite of the diff
    if full:
        return matches
    else:
        return all(matches)
        <|MERGE_RESOLUTION|>--- conflicted
+++ resolved
@@ -11,18 +11,13 @@
 __all__ = ['Sim', 'AlreadyRunError', 'demo', 'diff_sims', 'check_sims_match']
 
 
-<<<<<<< HEAD
 class Sim:
-
-=======
-class Sim(sc.prettyobj):
     """
     The Sim object
     
     All Starsim simulations run via the Sim class. It is responsible for initializing
     and running all modules and generating results.
     """
->>>>>>> b19ad19d
     def __init__(self, pars=None, label=None, people=None, demographics=None, diseases=None, networks=None,
                  interventions=None, analyzers=None, connectors=None, copy_inputs=True, **kwargs):
         # Make default parameters (using values from parameters.py)
@@ -112,21 +107,12 @@
             
         # Initialize all the modules with the sim
         for mod in self.modules:
-<<<<<<< HEAD
             mod.init_pre(self)
-
-        # Initialize products # TODO: think about simplifying
-        for mod in self.interventions:
-            if hasattr(mod, 'product') and isinstance(mod.product, ss.Product):
-                mod.product.init_pre(self)
-=======
-            mod.initialize(self)
                 
         # Initialize products # TODO: think about moving with other modules
         for intv in self.interventions:
             if intv.product:
                 intv.product.initialize(self)
->>>>>>> b19ad19d
         
         # Initialize all distributions now that everything else is in place, then set states
         self.dists.initialize(obj=self, base_seed=self.pars.rand_seed, force=True)
@@ -201,11 +187,6 @@
     @property
     def modules(self):
         """ Return iterator over all Module instances (stored in standard places) in the Sim """
-<<<<<<< HEAD
-        products = [intv.product for intv in self.interventions.values() if
-                    hasattr(intv, 'product') and isinstance(intv.product, ss.Product)]
-=======
->>>>>>> b19ad19d
         return itertools.chain(
             self.demographics(),
             self.networks(),
@@ -234,16 +215,10 @@
         for dem in self.demographics():
             dem.step()
 
-<<<<<<< HEAD
-        # Update networks - this takes place here in case autonomous state changes at this timestep affect eligibility for contacts
-        for network in self.networks():
-            network.update()
-=======
         # Update networks - this takes place here in case autonomous state changes at this timestep
         # affect eligibility for contacts
         for network in self.networks():
             network.step()
->>>>>>> b19ad19d
 
         # Apply interventions - new changes to contacts will be visible and so the final networks can be customized by
         # interventions, by running them at this point
@@ -388,13 +363,8 @@
         return summary
     
     def disp(self):
-<<<<<<< HEAD
         """ Print a full version of the sim """
         sc.pr(self)
-=======
-        """ Display the summary of the simulation """
-        print(self.summary)
->>>>>>> b19ad19d
         return
     
     def shrink(self, skip_attrs=None, in_place=True):
@@ -430,122 +400,6 @@
         else:
             return shrunken
 
-<<<<<<< HEAD
-    def _get_ia(self, which, label=None, partial=False, as_list=False, as_inds=False, die=True, first=False):
-        """ Helper method for get_interventions() and get_analyzers(); see get_interventions() docstring """
-
-        # Handle inputs
-        if which not in ['interventions', 'analyzers']:  # pragma: no cover
-            errormsg = f'This method is only defined for interventions and analyzers, not "{which}"'
-            raise ValueError(errormsg)
-
-        ia_ndict = self.analyzers if which == 'analyzers' else self.interventions  # List of interventions or analyzers
-        n_ia = len(ia_ndict)  # Number of interventions/analyzers
-
-        position = 0 if first else -1  # Choose either the first or last element
-        if label is None:  # Get all interventions if no label is supplied, e.g. sim.get_interventions()
-            label = np.arange(n_ia)
-        if isinstance(label, np.ndarray):  # Allow arrays to be provided
-            label = label.tolist()
-        labels = sc.promotetolist(label)
-
-        # Calculate the matches
-        matches = []
-        match_inds = []
-
-        for label in labels:
-            if sc.isnumber(label):
-                matches.append(ia_ndict[label])
-                label = n_ia + label if label < 0 else label  # Convert to a positive number
-                match_inds.append(label)
-            elif sc.isstring(label) or isinstance(label, type):
-                for ind, ia_key, ia_obj in ia_ndict.enumitems():
-                    if sc.isstring(label) and ia_obj.label == label or (partial and (label in str(ia_obj.label))):
-                        matches.append(ia_obj)
-                        match_inds.append(ind)
-                    elif isinstance(label, type) and isinstance(ia_obj, label):
-                        matches.append(ia_obj)
-                        match_inds.append(ind)
-            else:  # pragma: no cover
-                errormsg = f'Could not interpret label type "{type(label)}": should be str, int, list, or {which} class'
-                raise TypeError(errormsg)
-
-        # Parse the output options
-        if as_inds:
-            output = match_inds
-        elif as_list:  # Used by get_interventions()
-            output = matches
-        else:
-            if len(matches) == 0:  # pragma: no cover
-                if die:
-                    errormsg = f'No {which} matching "{label}" were found'
-                    raise ValueError(errormsg)
-                else:
-                    output = None
-            else:
-                output = matches[
-                    position]  # Return either the first or last match (usually), used by get_intervention()
-
-        return output
-
-    def get_interventions(self, label=None, partial=False, as_inds=False):
-        """
-        Find the matching intervention(s) by label, index, or type. If None, return
-        all interventions. If the label provided is "summary", then print a summary
-        of the interventions (index, label, type).
-
-        Args:
-            label (str, int, Intervention, list): the label, index, or type of intervention to get; if a list, iterate over one of those types
-            partial (bool): if true, return partial matches (e.g. 'beta' will match all beta interventions)
-            as_inds (bool): if true, return matching indices instead of the actual interventions
-        """
-        return self._get_ia('interventions', label=label, partial=partial, as_inds=as_inds, as_list=True)
-
-    def get_intervention(self, label=None, partial=False, first=False, die=True):
-        """
-        Find the matching intervention(s) by label, index, or type.
-        If more than one intervention matches, return the last by default.
-        If no label is provided, return the last intervention in the list.
-
-        Args:
-            label (str, int, Intervention, list): the label, index, or type of intervention to get; if a list, iterate over one of those types
-            partial (bool): if true, return partial matches
-            first (bool): if true, return first matching intervention (otherwise, return last)
-            die (bool): whether to raise an exception if no intervention is found
-        """
-        return self._get_ia('interventions', label=label, partial=partial, first=first, die=die, as_inds=False,
-                            as_list=False)
-
-    def get_analyzers(self, label=None, partial=False, as_inds=False):
-        """
-        Find the matching analyzer(s) by label, index, or type. If None, return
-        all analyzers. If the label provided is "summary", then print a summary
-        of the analyzers (index, label, type).
-
-        Args:
-            label (str, int, Analyzer, list): the label, index, or type of analyzer to get; if a list, iterate over one of those types
-            partial (bool): if true, return partial matches (e.g. 'beta' will match all beta analyzers)
-            as_inds (bool): if true, return matching indices instead of the actual analyzers
-        """
-        return self._get_ia('analyzers', label=label, partial=partial, as_inds=as_inds, as_list=True)
-
-    def get_analyzer(self, label=None, partial=False, first=False, die=True):
-        """
-        Find the matching analyzer(s) by label, index, or type.
-        If more than one analyzer matches, return the last by default.
-        If no label is provided, return the last analyzer in the list.
-
-        Args:
-            label (str, int, Analyzer, list): the label, index, or type of analyzer to get; if a list, iterate over one of those types
-            partial (bool): if true, return partial matches
-            first (bool): if true, return first matching analyzer (otherwise, return last)
-            die (bool): whether to raise an exception if no analyzer is found
-        """
-        return self._get_ia('analyzers', label=label, partial=partial, first=first, die=die, as_inds=False,
-                            as_list=False)
-
-=======
->>>>>>> b19ad19d
     def export_df(self):
         """ Export results as a Pandas dataframe """
         if not self.results_ready:  # pragma: no cover
@@ -711,7 +565,6 @@
             output = sc.savejson(filename=filename, obj=d, indent=indent, *args, **kwargs)
 
         return output
-<<<<<<< HEAD
     
     def plot(self, key=None, fig=None, style='fancy', fig_kw=None, plot_kw=None):
         """ 
@@ -766,31 +619,6 @@
                         modtitle = res.module
                     title = f'{modtitle}: {title}'
                 ax.set_title(title) 
-=======
-
-    def plot(self, key=None, **kwargs):
-        """
-        Plot the results
-        
-        Args:
-            key (str): the disease to plot (if None, plot everything)
-            kwargs (dict): passed to ``pl.subplots()``, and ultimately to ``pl.figure()``
-            
-        **Example**::
-            
-            sim = ss.Sim(diseases='sir', networks='random').run()
-            sim.plot('sir', fig_size=(12,12))
-        """
-        with sc.options.with_style('fancy'):
-            flat = sc.flattendict(self.results, sep=': ')
-            yearvec = flat.pop('yearvec')
-            if key is not None:
-                flat = {k:v for k,v in flat.items() if k.startswith(key)}
-            fig, axs = sc.getrowscols(len(flat), make=True, **kwargs)
-            for ax, (k, v) in zip(axs.flatten(), flat.items()):
-                ax.plot(yearvec, v)
-                ax.set_title(k)
->>>>>>> b19ad19d
                 ax.set_xlabel('Year')
             
         sc.figlayout(fig=fig)
