--- conflicted
+++ resolved
@@ -56,7 +56,6 @@
         
         # Initialize the people
         self.init_people(reset=reset, **kwargs)  # Create all the people
-<<<<<<< HEAD
         
         # Initialize the modules within the parameters
         self.pars.init_modules(sim=self, reset=reset, **kwargs)
@@ -66,14 +65,6 @@
         for key in keys:
             setattr(self, key, self.pars.pop(key))
             
-=======
-
-        # Move initialized modules to the sim, and remove them from pars
-        keys = ['label', 'demographics', 'networks', 'diseases', 'interventions', 'analyzers', 'connectors']
-        for key in keys:
-            setattr(self, key, p.pop(key))
-
->>>>>>> 481ef21b
         # Initialize all the modules with the sim
         modmap = ss.module_map()
         for modkey in modmap.keys():
@@ -160,6 +151,7 @@
     #         dict(name='cum_deaths', dtype=int, scale=True),
     #     )
     #     return
+
 
     @property
     def modules(self):
