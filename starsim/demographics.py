--- conflicted
+++ resolved
@@ -258,17 +258,10 @@
     """ Create births via pregnancies """
     def __init__(self, pars=None, metadata=None, **kwargs):
         super().__init__()
-<<<<<<< HEAD
         self.define_pars(
-            dur_pregnancy = 0.75,
-            dur_postpartum = 0.5,
-            fertility_rate = 0, # See make_fertility_prob_function
-=======
-        self.default_pars(
             dur_pregnancy = 0.75,   # Duration for pre-natal transmission
             dur_postpartum = ss.lognorm_ex(0.5, 0.5),   # Duration for post-natal transmission (e.g. via breastfeeding)
             fertility_rate = 0,     # See make_fertility_prob_function
->>>>>>> 837bf221
             rel_fertility = 1,
             maternal_death_prob = ss.bernoulli(0),
             sex_ratio = ss.bernoulli(0.5), # Ratio of babies born female
