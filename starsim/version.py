--- conflicted
+++ resolved
@@ -4,11 +4,6 @@
 
 __all__ = ['__version__', '__versiondate__', '__license__']
 
-<<<<<<< HEAD
-__version__ = '1.0.1'
-__versiondate__ = '2024-07-22'
-=======
-__version__ = '0.6.0'
-__versiondate__ = '2024-06-03'
->>>>>>> b19ad19d
+__version__ = '1.1.0'
+__versiondate__ = '2024-09-10'
 __license__ = f'Starsim {__version__} ({__versiondate__}) — © 2023-2024 by IDM'