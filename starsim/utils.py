--- conflicted
+++ resolved
@@ -11,13 +11,8 @@
 
 # %% Helper functions
 
-<<<<<<< HEAD
-# What functions are externally visible -- note, this gets populated in each section below
-__all__ = ['ndict', 'warn', 'unique', 'find_contacts', 'combine_rands']
-=======
 # What functions are externally visible
 __all__ = ['ndict', 'warn', 'find_contacts', 'set_seed', 'check_requires', 'standardize_netkey', 'standardize_data']
->>>>>>> b19ad19d
 
 
 class ndict(sc.objdict):
@@ -164,21 +159,6 @@
     return
 
 
-<<<<<<< HEAD
-def unique(arr):
-    """
-    Find the unique elements and counts in an array.
-    Equivalent to np.unique(return_counts=True) but ~5x faster, and
-    only works for arrays of positive integers.
-    """
-    counts = np.bincount(arr.ravel())
-    unique = np.flatnonzero(counts)
-    counts = counts[unique]
-    return unique, counts
-
-@nb.njit
-=======
->>>>>>> b19ad19d
 def find_contacts(p1, p2, inds):  # pragma: no cover
     """
     Variation on Network.find_contacts() that avoids sorting.
@@ -247,7 +227,6 @@
     """ Networks can be upper or lowercase, and have a suffix 'net' or not; this function standardizes them """
     return key.lower().removesuffix('net')
 
-
 def standardize_data(data=None, metadata=None, min_year=1800, out_of_range=0, default_age=0, default_year=2024):
     """
     Standardize formats of input data
