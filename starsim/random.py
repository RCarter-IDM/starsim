import hashlib
import numpy as np
import sciris as sc
import starsim as ss
from copy import deepcopy

<<<<<<< HEAD
__all__ = ['Dists', 'Dist', 'RNGs', 'RNG']
=======
__all__ = ['RNGContainer', 'MultiRNG', 'SingleRNG', 'RNG', 'NotReadyException']
>>>>>>> 624edf80


def str2int(string, modulo=1e8):
    """
    Convert a string to an int via hashing
    
    Cannot use Python's built-in hash() since it's randomized for strings. While
    hashlib is slower, this function is only used at initialization, so makes no
    appreciable difference to runtime.
    """
    return int(hashlib.sha256(string.encode('utf-8')).hexdigest(), 16) % int(modulo)


class Dists(sc.prettyobj):
    """ Class for managing a collection of Dist objects """

    def __init__(self):
        self.dists = ss.ndict()
        self.used_offsets = set()
        self.base_seed = None
        self.current_seed = None
        self.initialized = False
        return

    def initialize(self, base_seed):
        self.base_seed = base_seed
        self.initialized = True
        return
    
    def add(self, dist, check_repeats=True):
        """
        Keep track of a new Dist
        
        Can request an offset, will check for overlap
        Otherwise, return value will be used as the seed offset for this rng
        """
        if not self.initialized:
            raise NotInitializedException()

        if dist.name in self.dists:
            raise RepeatNameException(dist.name)

        if check_repeats:
            if dist.offset in self.used_offsets:
                raise SeedRepeatException(dist.name, dist.offset)
            self.used_offsets.add(dist.offset)

        self.dists.append(dist)
        self.current_seed = self.base_seed + dist.offset # Add in the base seed

        return self.current_seed

    def step(self, ti):
        """ Step each RNG forward, for each sim timestep """
        out = sc.autolist()
        for dist in self.dists.values():
            out += dist.step(ti)
        return out

    def reset(self):
        """ Reset each RNG """
        out = sc.autolist()
        for dist in self.dists.values():
            out += dist.reset()
        return out


class Dist(sc.prettyobj):
    """
    Class for tracking one random number generator associated with one distribution,
    i.e. one decision per timestep.

    The main use case is to sample random numbers from various distributions
    that are specific to each agent (per decision and timestep) so as to enable
    variance reduction between simulations through the use of common random
    numbers. For example, the user might create a random number generator called
    rng and ultimately ask for randomly distributed random numbers for agents
    with UIDs 1 and 4:

    >>> import starsim as ss
    >>> import numpy as np
    >>> dist = ss.Dist('Test') # The hashed name determines the seed offset.
    >>> dist.initialize(slots=5) # In practice, slots will be sim.people.slots. When scalar (for testing), an np.arange will be used.
    >>> uids = np.array([1,4])
    >>> dist.random(uids)
    array([0.88110549, 0.86915719])

    In theory, what this is doing is drawing 5 random numbers and returning the
    draws at positions 1 and 4.

    In practice, using UIDs as "slots" (the indices into the larger draw) falls
    apart when new agents are born.  The issue is that one simulation might have
    more births than another, so an agent born in one simulation may not
    get the same UID as that same agent in a comparison simulation.
    
    The solution applied here is for each agent to have a property called "slot"
    that is precisely the index used when selecting from an array of random
    numbers.  When new agents are born, the mother uses her UID to sample a
    random integer for the newborn that is used as the "slot".  With this
    approach, newborns will be identical between two different simulations,
    unless an intervention mechanistically drove a change.

    The slot-based approach is not without challenges.
    * Two newborn agents may received the same "slot," and thus will receive the
      same random draws.
    * The chance of overlapping slots can be reduced by
      allowing mothers to choose from a larger number of possible slots (say up
      to one-million). However, as slots are used as indices, the number of
      random variables drawn for each query must number the maximum slot. So if
      one agent has a slot of 1M, then 1M random numbers will be drawn,
      consuming more time than would be necessary if the maximum slot was
      smaller.
    * The maximum slot is now determined by a new configure parameter named
      "slot_scale". A value of 5 will mean that new agents will be assigned
      slots between 1*N and 5*N, where N is sim.pars['n_agents'].
    """
    
    def __init__(self, dist='random', name=None, offset=None, **kwargs):
        """
        Create a random number generator
        
        Args:
            dist (str): the name of the (default) distribution to draw random numbers from, or a SciPy distribution
            name (str): the unique name of this distribution, e.g. "coin_flip" (in practice, usually generated automatically)
            offset (int): the seed offset; will be automatically assigned (based on hashing the name) if None
            kwargs (dict): (default) parameters of the distribution
            
        **Examples**::
            
            dist = ss.Dist('normal', loc=3)
            dist.rvs(10) # Return 10 normally distributed random numbers
        """
        self.dist = dist
        self.name = name
        self.kwds = kwargs

        # Get the offset
        if offset is None: # Obtain the seed offset by hashing the class name
            self.offset = str2int(self.name)
        else: # Use user-provided offset (unlikely)
            self.offset = offset

        self.seed = None # Will be determined once added to the container
        self.rng = None # The actual RNG generator for generating random numbers
        self.ready = True
        self.initialized = False
        return
    
    def __getattr__(self, attr):
        """ Make it behave like a random number generator mostly -- enables things like uniform(), normal(), etc. """
        if attr in ['__deepcopy__', '__getstate__', '__setstate__']:
            return self.__getattribute__(attr)
        else:
            return getattr(self.rng, attr)
        
    @property
    def bitgen(self):
        try:
            return self.rng.bit_generator
        except:
            return None
        
    def initialize(self, sim=None, container=None, slots=None):
        """ Calculate the starting seed and create the RNG """
        
        if sim: # TODO: can probably remove
            container = sim.dists
            slots = sim.people.slot
        
        # Set the seed, usually from within a container
        if container is not None:
            self.seed = container.add(self) # base_seed + offset
        else: # Enable use of Dist without a container
            self.seed = self.offset

        # Set up the slots (corresponding to agents)
        if isinstance(slots, int): # Handle edge case in which the user wants n sequential slots, as used in testing
            self.slots = np.arange(slots)
        else:
            self.slots = slots # E.g. sim.people.slots (instead of using uid as the slots directly)

        # Create the actual RNG
        self.rng = np.random.default_rng(seed=self.seed)
        self.init_state = self.bitgen.state # Store the initial state
        
        # Initialize the distribution, if not a string
        if not isinstance(self.dist, str):
            if callable(self.dist):
                self.dist = self.dist(**self.kwds)
            if hasattr(self.dist, 'random_state'):
                self.dist.random_state = self.rng # Override the default random state with the correct one
            else:
                errormsg = f'Unknown distribution type {type(self.dist)}: must be string or scipy.stats distribution'
                raise TypeError(errormsg)
        
        # Finalize
        self.ready = True
        self.initialized = True
        return

    def reset(self):
        """ Restore initial state """
        self.bitgen.state = self.init_state
        self.ready = True
        return self.bitgen.state

    def step(self, ti):
        """ Advance to time ti step by jumping """
        self.reset() # First reset back to the initial state
        self.bitgen.state = self.bitgen.jumped(jumps=ti).state # Now take ti jumps
        return self.bitgen.state
    
    def rvs(self, size=1, **kwargs):
        """ Main method for getting random numbers """
        kwds = sc.mergedicts(dict(size=size), self.kwds, kwargs)
        if isinstance(self.dist, str):
            dist = getattr(self.rng, self.dist)
            rvs = dist(**kwds)
        else:
            if not np.isscalar(size):
                print('WARNING, not random number safe yet!')
                size = len(size)
            rvs = self.dist.rvs(size=size, **kwargs) # TODO: CHECK!!!!!
        if ss.options.multirng:
            self.ready = False # Needs to reset before being called again
        return rvs

    def filter(self, size, **kwargs):
        return size[self.rvs(size, **kwargs)]



# TODO: define custom distributions like ss.lognormal


#%% Dist exceptions

class NotInitializedException(RuntimeError):
    "Raised when a random number generator or a RNGContainer object is called when not initialized."
    def __init__(self, obj_name=None):
        if obj_name is None: 
            msg = 'An RNG is being used without proper initialization; please initialize first'
        else:
            msg = f'The RNG "{obj_name}" is being used prior to initialization.'
        super().__init__(msg)

class NotReadyException(RuntimeError):
    "Raised when a random generator is called without being ready."
    def __init__(self, rng_name):
        msg = f'The random generator named "{rng_name}" was not ready when called. This error is likely caused by calling a distribution or underlying MultiRNG generator two or more times in a single step.'
        super().__init__(msg)

class SeedRepeatException(ValueError):
    "Raised when two random number generators have the same seed."
    def __init__(self, rng_name, seed_offset):
        msg = f'Requested seed offset {seed_offset} for the random number generator named {rng_name} has already been used.'
        super().__init__(msg)

<<<<<<< HEAD
class RepeatNameException(ValueError):
=======
class NotReadyException(Exception):
    "Raised when a random generator is called without being ready."
    def __init__(self, rng_name):
        msg = f'The random generator named "{rng_name}" was not ready when called. This error is likely caused by calling a distribution or underlying MultiRNG generator two or more times in a single step.'
        super().__init__(msg)
        return


class RepeatNameException(Exception):
>>>>>>> 624edf80
    "Raised when adding a random number generator to a RNGContainer when the rng name has already been used."
    def __init__(self, rng_name):
        msg = f'A random number generator with name {rng_name} has already been added.'
        super().__init__(msg)












#%% Archive

class RNGs(sc.prettyobj):
    """
    Class for managing a collection MultiRNG random number generators
    """

    def __init__(self):
        self.rngs = ss.ndict()
        self.used_offsets = set()
        self.base_seed = None
        self.current_seed = None
        self.initialized = False
        return

    def initialize(self, base_seed):
        self.base_seed = base_seed
        self.initialized = True
        return
    
    def add(self, rng, check_repeats=True):
        """
        Add a random number generator
        
        Can request an offset, will check for overlap
        Otherwise, return value will be used as the seed offset for this rng
        """
        if not self.initialized:
            raise NotInitializedException()

        if rng.name in self.rngs:
            raise RepeatNameException(rng.name)

        if check_repeats:
            if rng.seed_offset in self.used_offsets:
                raise SeedRepeatException(rng.name, rng.seed_offset)
            self.used_offsets.add(rng.seed_offset)

        self.rngs.append(rng)
        self.current_seed = self.base_seed + rng.seed_offset # Add in the base seed

        return self.current_seed

    def step(self, ti):
        """ Step each RNG forward, for each sim timestep """
        for rng in self.rngs.values():
            rng.step(ti)
        return

    def reset(self):
        """ Reset each RNG """
        for rng in self.rngs.values():
            rng.reset()
        return

class RNG(np.random.Generator):
    """
    Class for tracking one random number generators associated with one decision per timestep.

    The main use case is to sample random numbers from various distributions
    that are specific to each agent (per decision and timestep) so as to enable
    variance reduction between simulations through the use of common random
    numbers. For example, the user might create a random number generator called
    rng and ultimately ask for randomly distributed random numbers for agents
    with UIDs 1 and 4:

    >>> import starsim as ss
    >>> import numpy as np
    >>> rng = ss.MultiRNG('Test') # The hashed name determines the seed offset.
    >>> rng.initialize(container=None, slots=5) # In practice, slots will be sim.people.slots. When scalar (for testing), an np.arange will be used.
    >>> uids = np.array([1,4])
    >>> rng.random(uids)
    array([0.88110549, 0.86915719])

    In theory, what this is doing is drawing 5 random numbers and returning the
    draws at positions 1 and 4.

    In practice, using UIDs as "slots" (the indices into the larger draw) falls
    apart when new agents are born.  The issue is that one simulation might have
    more births than another, so an agent born in one simulation may not
    get the same UID as that same agent in a comparison simulation.
    
    The solution applied here is for each agent to have a property called "slot"
    that is precisely the index used when selecting from an array of random
    numbers.  When new agents are born, the mother uses her UID to sample a
    random integer for the newborn that is used as the "slot".  With this
    approach, newborns will be identical between two different simulations,
    unless an intervention mechanistically drove a change.

    The slot-based approach is not without challenges.
    * Two newborn agents may received the same "slot," and thus will receive the
      same random draws.
    * The chance of overlapping slots can be reduced by
      allowing mothers to choose from a larger number of possible slots (say up
      to one-million). However, as slots are used as indices, the number of
      random variables drawn for each query must number the maximum slot. So if
      one agent has a slot of 1M, then 1M random numbers will be drawn,
      consuming more time than would be necessary if the maximum slot was
      smaller.
    * The maximum slot is now determined by a new configure parameter named
      "slot_scale". A value of 5 will mean that new agents will be assigned
      slots between 1*N and 5*N, where N is sim.pars['n_agents'].
    """
    
    def __init__(self, name, seed_offset=None, **kwargs):
        """
        Create a random number generator

        seed_offset will be automatically assigned (based on hashing the name) if None
        
        name: a name for this random number generator, like "coin_flip"
        """

        self.name = name
        self.kwargs = kwargs

        if seed_offset is None:
            # Obtain the seed offset by hashing the class name. Don't use python's hash because it is randomized.
            self.seed_offset = int(hashlib.sha256(self.name.encode('utf-8')).hexdigest(), 16) % 10**8
        else:
            # Use user-provided seed_offset (unlikely)
            self.seed_offset = seed_offset

        self.seed = None # Will be determined once added to the RNG Container
        self.initialized = False
        self.ready = True
        return

    def initialize(self, container, slots):
        if self.initialized:
            return

        if container is not None:
            self.seed = container.add(self) # base_seed + seed_offset
        else:
            # Enable use of MultiRNG without a container
            self.seed = self.seed_offset

        if isinstance(slots, int):
            # Handle edge case in which the user wants n sequential slots, as used in testing.
            self.slots = np.arange(slots)
        else:
            self.slots = slots # E.g. sim.people.slots (instead of using uid as the slots directly)

        if 'bit_generator' not in self.kwargs:
            self.kwargs['bit_generator'] = np.random.PCG64DXSM(seed=self.seed)
        super().__init__(**self.kwargs)

        self._init_state = self.bit_generator.state # Store the initial state

        self.initialized = True
        self.ready = True
        return

    def reset(self):
        """ Restore initial state """
        self.bit_generator.state = self._init_state
        self.ready = True
        return

    def step(self, ti):
        """ Advance to time ti step by jumping """
        
        # First reset back to the initial state
        self.reset()

        # Now take ti jumps
        # jumped returns a new bit_generator, use directly instead of setting state?
        self.bit_generator.state = self.bit_generator.jumped(jumps=ti).state
<<<<<<< HEAD
        return
=======
        return

    def __deepcopy__(self, memo):
        cls = self.__class__
        result = cls.__new__(cls)
        memo[id(self)] = result
        for k, v in self.__dict__.items():
            setattr(result, k, deepcopy(v, memo))

        #'bit_generator' kwarg has changed
        super(MultiRNG, result).__init__(**result.kwargs)

        return result


class SingleRNG(np.random.Generator):
    """
    Dummy class that mirrors MultiRNG but provides the numpy singleton rng instead
    """
    
    def __init__(self, name, seed_offset=None, **kwargs):
        """
        Create a random number generator

        seed_offset will be automatically assigned (based on hashing the name) if None
        
        name: a name for this random number generator, like "coin_flip"
        """

        self.name = name
        self.kwargs = kwargs

        if seed_offset is None:
            # Obtain the seed offset by hashing the class name. Don't use python's hash because it is randomized.
            self.seed_offset = int(hashlib.sha256(self.name.encode('utf-8')).hexdigest(), 16) % 10**8
        else:
            # Use user-provided seed_offset (unlikely)
            self.seed_offset = seed_offset

        self.initialized = False
        return

    def initialize(self, container, slots=None):
        if self.initialized:
            return

        if container is not None:
            container.add(self) # base_seed + seed_offset

        if 'bit_generator' not in self.kwargs:
            self.kwargs['bit_generator'] = np.random.mtrand._rand._bit_generator
        super().__init__(**self.kwargs)

        self.initialized = True
        return

    def reset(self):
        pass

    def step(self, ti):
        pass
>>>>>>> 624edf80
<|MERGE_RESOLUTION|>--- conflicted
+++ resolved
@@ -1,14 +1,10 @@
 import hashlib
+from copy import deepcopy
 import numpy as np
 import sciris as sc
 import starsim as ss
-from copy import deepcopy
-
-<<<<<<< HEAD
+
 __all__ = ['Dists', 'Dist', 'RNGs', 'RNG']
-=======
-__all__ = ['RNGContainer', 'MultiRNG', 'SingleRNG', 'RNG', 'NotReadyException']
->>>>>>> 624edf80
 
 
 def str2int(string, modulo=1e8):
@@ -267,19 +263,7 @@
         msg = f'Requested seed offset {seed_offset} for the random number generator named {rng_name} has already been used.'
         super().__init__(msg)
 
-<<<<<<< HEAD
 class RepeatNameException(ValueError):
-=======
-class NotReadyException(Exception):
-    "Raised when a random generator is called without being ready."
-    def __init__(self, rng_name):
-        msg = f'The random generator named "{rng_name}" was not ready when called. This error is likely caused by calling a distribution or underlying MultiRNG generator two or more times in a single step.'
-        super().__init__(msg)
-        return
-
-
-class RepeatNameException(Exception):
->>>>>>> 624edf80
     "Raised when adding a random number generator to a RNGContainer when the rng name has already been used."
     def __init__(self, rng_name):
         msg = f'A random number generator with name {rng_name} has already been added.'
@@ -465,9 +449,6 @@
         # Now take ti jumps
         # jumped returns a new bit_generator, use directly instead of setting state?
         self.bit_generator.state = self.bit_generator.jumped(jumps=ti).state
-<<<<<<< HEAD
-        return
-=======
         return
 
     def __deepcopy__(self, memo):
@@ -480,53 +461,4 @@
         #'bit_generator' kwarg has changed
         super(MultiRNG, result).__init__(**result.kwargs)
 
-        return result
-
-
-class SingleRNG(np.random.Generator):
-    """
-    Dummy class that mirrors MultiRNG but provides the numpy singleton rng instead
-    """
-    
-    def __init__(self, name, seed_offset=None, **kwargs):
-        """
-        Create a random number generator
-
-        seed_offset will be automatically assigned (based on hashing the name) if None
-        
-        name: a name for this random number generator, like "coin_flip"
-        """
-
-        self.name = name
-        self.kwargs = kwargs
-
-        if seed_offset is None:
-            # Obtain the seed offset by hashing the class name. Don't use python's hash because it is randomized.
-            self.seed_offset = int(hashlib.sha256(self.name.encode('utf-8')).hexdigest(), 16) % 10**8
-        else:
-            # Use user-provided seed_offset (unlikely)
-            self.seed_offset = seed_offset
-
-        self.initialized = False
-        return
-
-    def initialize(self, container, slots=None):
-        if self.initialized:
-            return
-
-        if container is not None:
-            container.add(self) # base_seed + seed_offset
-
-        if 'bit_generator' not in self.kwargs:
-            self.kwargs['bit_generator'] = np.random.mtrand._rand._bit_generator
-        super().__init__(**self.kwargs)
-
-        self.initialized = True
-        return
-
-    def reset(self):
-        pass
-
-    def step(self, ti):
-        pass
->>>>>>> 624edf80
+        return result