"""
Define cholera model.
Adapted from https://github.com/optimamodel/gavi-outbreaks/blob/main/stisim/gavi/cholera.py
Original version by Dom Delport 2024
"""

import numpy as np
import starsim as ss

__all__ = ['Cholera']


class Cholera(ss.Infection):
    """
    Cholera
    """
    def __init__(self, pars=None, par_dists=None, *args, **kwargs):
        """ Initialize with parameters """

        pars = ss.omergeleft(pars,
            # Natural history parameters, all specified in days
            dur_exp2inf = ss.lognorm_o(mean=2.772, stdev=4.737),  # Calculated from Azman et al. estimates https://www.ncbi.nlm.nih.gov/pmc/articles/PMC3677557/
            dur_asymp2rec = ss.uniform(low=1, high=10),    # From WHO cholera fact sheet, asymptomatic individuals shed bacteria for 1-10 days (https://www.who.int/news-room/fact-sheets/detail/cholera)
            dur_symp2rec = ss.lognorm_o(mean=5, stdev=1.8),    # According to Fung most modelling studies assume 5 days of symptoms (https://www.ncbi.nlm.nih.gov/pmc/articles/PMC3926264/), but found a range of 2.9-14 days. Distribution approximately fit to these values
            dur_symp2dead = ss.lognorm_o(mean=1, stdev=0.5),   # There does not appear to be differences in timing/duration of mild vs severe disease, but death from severe disease happens rapidly https://www.ncbi.nlm.nih.gov/pmc/articles/PMC5767916/
            p_death = 0.005,   # Probability of death is typically less than 1% when treated
            p_symp = 0.5,   # Proportion of infected which are symptomatic, mid range of ~25% and 57% estimates from Jaclson et al (https://www.ncbi.nlm.nih.gov/pmc/articles/PMC3795095/) and Nelson et al (https://www.ncbi.nlm.nih.gov/pmc/articles/PMC3842031/), respectively
            asymp_trans = 0.01,    # Reduction in transmission probability for asymptomatic infection, asymptomatic carriers shed 100-1000 times less bacteria than symptomatic carriers (https://www.ncbi.nlm.nih.gov/pmc/articles/PMC3084143/ and https://www.ncbi.nlm.nih.gov/pmc/articles/PMC3842031/). Previous models assume a 10% relative transmissibility (https://www.ncbi.nlm.nih.gov/pmc/articles/PMC4238032/)

            # Initial conditions and beta
            init_prev = 0.005,
            beta = None,

            # Environmental parameters
            beta_env = 0.5 / 3,  # Scaling factor for transmission from environment,
            half_sat_rate = 1000000,   # Infectious dose in water sufficient to produce infection in 50% of  exposed, from Mukandavire et al. (https://www.ncbi.nlm.nih.gov/pmc/articles/PMC3102413/)
            shedding_rate = 10,    # Rate at which infectious people shed bacteria to the environment (per day), from Mukandavire et al. (https://www.ncbi.nlm.nih.gov/pmc/articles/PMC3102413/)
            decay_rate = 0.033,    # Rate at which bacteria in the environment dies (per day), from Chao et al. and Mukandavire et al. citing https://pubmed.ncbi.nlm.nih.gov/8882180/
            p_env_transmit = 0,    # Probability of environmental transmission - filled out later
        )

        par_dists = ss.omergeleft(par_dists,
            dur_exp2inf    = ss.lognorm_o,
            dur_asymp2rec  = ss.uniform,
            dur_symp2rec   = ss.lognorm_o,
            dur_symp2dead  = ss.lognorm_o,
            init_prev      = ss.bernoulli,
            p_death        = ss.bernoulli,
            p_symp         = ss.bernoulli,
            p_env_transmit = ss.bernoulli,
        )

        super().__init__(pars=pars, par_dists=par_dists, *args, **kwargs)

        # Boolean states
        
        self.add_states(
            # Susceptible & infected are added automatically, here we add the rest
            ss.State('exposed', bool, False),
            ss.State('symptomatic', bool, False),
            ss.State('recovered', bool, False),
    
            # Timepoint states
            ss.State('ti_exposed', float, np.nan),
            ss.State('ti_symptomatic', float, np.nan),
            ss.State('ti_recovered', float, np.nan),
            ss.State('ti_dead', float, np.nan),
        )

        return

    @property
    def infectious(self):
        return self.infected | self.exposed

    @property
    def asymptomatic(self):
        return self.infected & ~self.symptomatic

    def init_results(self, sim):
        """
        Initialize results
        """
        super().init_results(sim)
        self.results += [
            ss.Result(self.name, 'new_deaths', sim.npts, dtype=int),
            ss.Result(self.name, 'cum_deaths', sim.npts, dtype=int),
            ss.Result(self.name, 'env_prev', sim.npts, dtype=float),
            ss.Result(self.name, 'env_conc', sim.npts, dtype=float),
        ]
        return

    def update_pre(self, sim):
        """
        Adapted from https://github.com/optimamodel/gavi-outbreaks/blob/main/stisim/gavi/cholera.py
        Original version by Dom Delport
        """

        # Progress exposed -> infected
        infected = ss.true(self.exposed & (self.ti_infected <= sim.ti))
        self.infected[infected] = True

        # Progress infected -> symptomatic
        symptomatic = ss.true(self.infected & (self.ti_symptomatic <= sim.ti))
        self.symptomatic[symptomatic] = True

        # Progress symptomatic -> recovered
        recovered = ss.true(self.infectious & (self.ti_recovered <= sim.ti))
        self.infected[recovered] = False
        self.infectious[recovered] = False
        self.symptomatic[recovered] = False
        self.recovered[recovered] = True

        # Trigger deaths
        deaths = ss.true(self.ti_dead <= sim.year)
        if len(deaths):
            sim.people.request_death(deaths)

        # Update today's environmental prevalence
        self.calc_environmental_prev(sim)

    def calc_environmental_prev(self, sim):
        """
        Calculate environmental prevalence
        """
        p = self.pars
        r = self.results

        n_symptomatic = len(ss.true(self.symptomatic))
        n_asymptomatic = len(ss.true(self.asymptomatic))
        old_prev = self.results.env_prev[sim.ti-1]

        new_bacteria = p.shedding_rate * (n_symptomatic + p.asymp_trans * n_asymptomatic)
        old_bacteria = old_prev * (1 - p.decay_rate)

        r.env_prev[sim.ti] = new_bacteria + old_bacteria
        r.env_conc[sim.ti] = r.env_prev[sim.ti] / (r.env_prev[sim.ti] + p.half_sat_rate)

    def set_prognoses(self, sim, uids, source_uids=None):
        """ Set prognoses for those who get infected """
        super().set_prognoses(sim, uids, source_uids)

        self.susceptible[uids] = False
        self.exposed[uids] = True
        self.ti_exposed[uids] = sim.ti

        p = self.pars

        # Determine when exposed become infected
<<<<<<< HEAD
        self.ti_infected[uids] = sim.ti + p.dur_exp2inf.urvs(uids)
=======
        self.ti_infected[uids] = sim.ti + p.dur_exp2inf.rvs(uids) / sim.dt
>>>>>>> 19949e9b

        # Determine who becomes symptomatic and when
        symp_uids = p.p_symp.filter(uids)
        self.ti_symptomatic[symp_uids] = self.ti_infected[symp_uids]

        # Determine who dies and when
        dead_uids = p.p_death.filter(symp_uids)
<<<<<<< HEAD
        self.ti_dead[dead_uids] = self.ti_symptomatic[dead_uids] + p.dur_symp2dead.urvs(dead_uids)
=======
        self.ti_dead[dead_uids] = self.ti_symptomatic[dead_uids] + p.dur_symp2dead.rvs(dead_uids) / sim.dt
>>>>>>> 19949e9b
        symp_rev_uids = np.setdiff1d(symp_uids, dead_uids)
        asymp_uids = np.setdiff1d(uids, symp_uids)

        # Determine when agents recover
<<<<<<< HEAD
        self.ti_recovered[symp_rev_uids] = self.ti_exposed[symp_rev_uids] + p.dur_symp2rec.urvs(symp_rev_uids)
        self.ti_recovered[asymp_uids] = self.ti_exposed[asymp_uids] + p.dur_asymp2rec.urvs(asymp_uids)
=======
        self.ti_recovered[symp_rev_uids] = self.ti_exposed[symp_rev_uids] + p.dur_symp2rec.rvs(symp_rev_uids) / sim.dt
        self.ti_recovered[asymp_uids] = self.ti_exposed[asymp_uids] + p.dur_asymp2rec.rvs(asymp_uids) / sim.dt
>>>>>>> 19949e9b

        return

    def make_new_cases(self, sim):
        """ Add indirect transmission """

        p = self.pars
        r = self.results

        # Make new cases via direct transmission
        super().make_new_cases(sim)

        # Make new cases via indirect transmission
        p_transmit = r.env_conc[sim.ti] * p.beta_env
        p.p_env_transmit.kwds['p'] = p_transmit
        new_cases = p.p_env_transmit.filter(sim.people.uid[self.susceptible]) # TODO: make syntax nicer
        if new_cases.any():
            self.set_prognoses(sim, new_cases, source_uids=None)
        return

    def update_death(self, sim, uids):
        """ Reset infected/recovered flags for dead agents """
        for state in ['susceptible', 'exposed', 'infected', 'symptomatic', 'recovered']:
            self.statesdict[state][uids] = False
        return

    def update_results(self, sim):
        super().update_results(sim)
        res = self.results
        ti = sim.ti
        res.prevalence[ti]     = res.n_infected[ti] / np.count_nonzero(sim.people.alive)
        res.new_infections[ti] = np.count_nonzero(self.ti_infected == ti)
        res.cum_infections[ti] = np.sum(res.new_infections[:ti+1])
        res.cum_deaths[ti]     = np.sum(res.new_deaths[:ti+1])
        return
<|MERGE_RESOLUTION|>--- conflicted
+++ resolved
@@ -1,212 +1,199 @@
-"""
-Define cholera model.
-Adapted from https://github.com/optimamodel/gavi-outbreaks/blob/main/stisim/gavi/cholera.py
-Original version by Dom Delport 2024
-"""
-
-import numpy as np
-import starsim as ss
-
-__all__ = ['Cholera']
-
-
-class Cholera(ss.Infection):
-    """
-    Cholera
-    """
-    def __init__(self, pars=None, par_dists=None, *args, **kwargs):
-        """ Initialize with parameters """
-
-        pars = ss.omergeleft(pars,
-            # Natural history parameters, all specified in days
-            dur_exp2inf = ss.lognorm_o(mean=2.772, stdev=4.737),  # Calculated from Azman et al. estimates https://www.ncbi.nlm.nih.gov/pmc/articles/PMC3677557/
-            dur_asymp2rec = ss.uniform(low=1, high=10),    # From WHO cholera fact sheet, asymptomatic individuals shed bacteria for 1-10 days (https://www.who.int/news-room/fact-sheets/detail/cholera)
-            dur_symp2rec = ss.lognorm_o(mean=5, stdev=1.8),    # According to Fung most modelling studies assume 5 days of symptoms (https://www.ncbi.nlm.nih.gov/pmc/articles/PMC3926264/), but found a range of 2.9-14 days. Distribution approximately fit to these values
-            dur_symp2dead = ss.lognorm_o(mean=1, stdev=0.5),   # There does not appear to be differences in timing/duration of mild vs severe disease, but death from severe disease happens rapidly https://www.ncbi.nlm.nih.gov/pmc/articles/PMC5767916/
-            p_death = 0.005,   # Probability of death is typically less than 1% when treated
-            p_symp = 0.5,   # Proportion of infected which are symptomatic, mid range of ~25% and 57% estimates from Jaclson et al (https://www.ncbi.nlm.nih.gov/pmc/articles/PMC3795095/) and Nelson et al (https://www.ncbi.nlm.nih.gov/pmc/articles/PMC3842031/), respectively
-            asymp_trans = 0.01,    # Reduction in transmission probability for asymptomatic infection, asymptomatic carriers shed 100-1000 times less bacteria than symptomatic carriers (https://www.ncbi.nlm.nih.gov/pmc/articles/PMC3084143/ and https://www.ncbi.nlm.nih.gov/pmc/articles/PMC3842031/). Previous models assume a 10% relative transmissibility (https://www.ncbi.nlm.nih.gov/pmc/articles/PMC4238032/)
-
-            # Initial conditions and beta
-            init_prev = 0.005,
-            beta = None,
-
-            # Environmental parameters
-            beta_env = 0.5 / 3,  # Scaling factor for transmission from environment,
-            half_sat_rate = 1000000,   # Infectious dose in water sufficient to produce infection in 50% of  exposed, from Mukandavire et al. (https://www.ncbi.nlm.nih.gov/pmc/articles/PMC3102413/)
-            shedding_rate = 10,    # Rate at which infectious people shed bacteria to the environment (per day), from Mukandavire et al. (https://www.ncbi.nlm.nih.gov/pmc/articles/PMC3102413/)
-            decay_rate = 0.033,    # Rate at which bacteria in the environment dies (per day), from Chao et al. and Mukandavire et al. citing https://pubmed.ncbi.nlm.nih.gov/8882180/
-            p_env_transmit = 0,    # Probability of environmental transmission - filled out later
-        )
-
-        par_dists = ss.omergeleft(par_dists,
-            dur_exp2inf    = ss.lognorm_o,
-            dur_asymp2rec  = ss.uniform,
-            dur_symp2rec   = ss.lognorm_o,
-            dur_symp2dead  = ss.lognorm_o,
-            init_prev      = ss.bernoulli,
-            p_death        = ss.bernoulli,
-            p_symp         = ss.bernoulli,
-            p_env_transmit = ss.bernoulli,
-        )
-
-        super().__init__(pars=pars, par_dists=par_dists, *args, **kwargs)
-
-        # Boolean states
-        
-        self.add_states(
-            # Susceptible & infected are added automatically, here we add the rest
-            ss.State('exposed', bool, False),
-            ss.State('symptomatic', bool, False),
-            ss.State('recovered', bool, False),
-    
-            # Timepoint states
-            ss.State('ti_exposed', float, np.nan),
-            ss.State('ti_symptomatic', float, np.nan),
-            ss.State('ti_recovered', float, np.nan),
-            ss.State('ti_dead', float, np.nan),
-        )
-
-        return
-
-    @property
-    def infectious(self):
-        return self.infected | self.exposed
-
-    @property
-    def asymptomatic(self):
-        return self.infected & ~self.symptomatic
-
-    def init_results(self, sim):
-        """
-        Initialize results
-        """
-        super().init_results(sim)
-        self.results += [
-            ss.Result(self.name, 'new_deaths', sim.npts, dtype=int),
-            ss.Result(self.name, 'cum_deaths', sim.npts, dtype=int),
-            ss.Result(self.name, 'env_prev', sim.npts, dtype=float),
-            ss.Result(self.name, 'env_conc', sim.npts, dtype=float),
-        ]
-        return
-
-    def update_pre(self, sim):
-        """
-        Adapted from https://github.com/optimamodel/gavi-outbreaks/blob/main/stisim/gavi/cholera.py
-        Original version by Dom Delport
-        """
-
-        # Progress exposed -> infected
-        infected = ss.true(self.exposed & (self.ti_infected <= sim.ti))
-        self.infected[infected] = True
-
-        # Progress infected -> symptomatic
-        symptomatic = ss.true(self.infected & (self.ti_symptomatic <= sim.ti))
-        self.symptomatic[symptomatic] = True
-
-        # Progress symptomatic -> recovered
-        recovered = ss.true(self.infectious & (self.ti_recovered <= sim.ti))
-        self.infected[recovered] = False
-        self.infectious[recovered] = False
-        self.symptomatic[recovered] = False
-        self.recovered[recovered] = True
-
-        # Trigger deaths
-        deaths = ss.true(self.ti_dead <= sim.year)
-        if len(deaths):
-            sim.people.request_death(deaths)
-
-        # Update today's environmental prevalence
-        self.calc_environmental_prev(sim)
-
-    def calc_environmental_prev(self, sim):
-        """
-        Calculate environmental prevalence
-        """
-        p = self.pars
-        r = self.results
-
-        n_symptomatic = len(ss.true(self.symptomatic))
-        n_asymptomatic = len(ss.true(self.asymptomatic))
-        old_prev = self.results.env_prev[sim.ti-1]
-
-        new_bacteria = p.shedding_rate * (n_symptomatic + p.asymp_trans * n_asymptomatic)
-        old_bacteria = old_prev * (1 - p.decay_rate)
-
-        r.env_prev[sim.ti] = new_bacteria + old_bacteria
-        r.env_conc[sim.ti] = r.env_prev[sim.ti] / (r.env_prev[sim.ti] + p.half_sat_rate)
-
-    def set_prognoses(self, sim, uids, source_uids=None):
-        """ Set prognoses for those who get infected """
-        super().set_prognoses(sim, uids, source_uids)
-
-        self.susceptible[uids] = False
-        self.exposed[uids] = True
-        self.ti_exposed[uids] = sim.ti
-
-        p = self.pars
-
-        # Determine when exposed become infected
-<<<<<<< HEAD
-        self.ti_infected[uids] = sim.ti + p.dur_exp2inf.urvs(uids)
-=======
-        self.ti_infected[uids] = sim.ti + p.dur_exp2inf.rvs(uids) / sim.dt
->>>>>>> 19949e9b
-
-        # Determine who becomes symptomatic and when
-        symp_uids = p.p_symp.filter(uids)
-        self.ti_symptomatic[symp_uids] = self.ti_infected[symp_uids]
-
-        # Determine who dies and when
-        dead_uids = p.p_death.filter(symp_uids)
-<<<<<<< HEAD
-        self.ti_dead[dead_uids] = self.ti_symptomatic[dead_uids] + p.dur_symp2dead.urvs(dead_uids)
-=======
-        self.ti_dead[dead_uids] = self.ti_symptomatic[dead_uids] + p.dur_symp2dead.rvs(dead_uids) / sim.dt
->>>>>>> 19949e9b
-        symp_rev_uids = np.setdiff1d(symp_uids, dead_uids)
-        asymp_uids = np.setdiff1d(uids, symp_uids)
-
-        # Determine when agents recover
-<<<<<<< HEAD
-        self.ti_recovered[symp_rev_uids] = self.ti_exposed[symp_rev_uids] + p.dur_symp2rec.urvs(symp_rev_uids)
-        self.ti_recovered[asymp_uids] = self.ti_exposed[asymp_uids] + p.dur_asymp2rec.urvs(asymp_uids)
-=======
-        self.ti_recovered[symp_rev_uids] = self.ti_exposed[symp_rev_uids] + p.dur_symp2rec.rvs(symp_rev_uids) / sim.dt
-        self.ti_recovered[asymp_uids] = self.ti_exposed[asymp_uids] + p.dur_asymp2rec.rvs(asymp_uids) / sim.dt
->>>>>>> 19949e9b
-
-        return
-
-    def make_new_cases(self, sim):
-        """ Add indirect transmission """
-
-        p = self.pars
-        r = self.results
-
-        # Make new cases via direct transmission
-        super().make_new_cases(sim)
-
-        # Make new cases via indirect transmission
-        p_transmit = r.env_conc[sim.ti] * p.beta_env
-        p.p_env_transmit.kwds['p'] = p_transmit
-        new_cases = p.p_env_transmit.filter(sim.people.uid[self.susceptible]) # TODO: make syntax nicer
-        if new_cases.any():
-            self.set_prognoses(sim, new_cases, source_uids=None)
-        return
-
-    def update_death(self, sim, uids):
-        """ Reset infected/recovered flags for dead agents """
-        for state in ['susceptible', 'exposed', 'infected', 'symptomatic', 'recovered']:
-            self.statesdict[state][uids] = False
-        return
-
-    def update_results(self, sim):
-        super().update_results(sim)
-        res = self.results
-        ti = sim.ti
-        res.prevalence[ti]     = res.n_infected[ti] / np.count_nonzero(sim.people.alive)
-        res.new_infections[ti] = np.count_nonzero(self.ti_infected == ti)
-        res.cum_infections[ti] = np.sum(res.new_infections[:ti+1])
-        res.cum_deaths[ti]     = np.sum(res.new_deaths[:ti+1])
-        return
+"""
+Define cholera model.
+Adapted from https://github.com/optimamodel/gavi-outbreaks/blob/main/stisim/gavi/cholera.py
+Original version by Dom Delport 2024
+"""
+
+import numpy as np
+import starsim as ss
+
+__all__ = ['Cholera']
+
+
+class Cholera(ss.Infection):
+    """
+    Cholera
+    """
+    def __init__(self, pars=None, par_dists=None, *args, **kwargs):
+        """ Initialize with parameters """
+
+        pars = ss.omergeleft(pars,
+            # Natural history parameters, all specified in days
+            dur_exp2inf = ss.lognorm_o(mean=2.772, stdev=4.737),  # Calculated from Azman et al. estimates https://www.ncbi.nlm.nih.gov/pmc/articles/PMC3677557/
+            dur_asymp2rec = ss.uniform(low=1, high=10),    # From WHO cholera fact sheet, asymptomatic individuals shed bacteria for 1-10 days (https://www.who.int/news-room/fact-sheets/detail/cholera)
+            dur_symp2rec = ss.lognorm_o(mean=5, stdev=1.8),    # According to Fung most modelling studies assume 5 days of symptoms (https://www.ncbi.nlm.nih.gov/pmc/articles/PMC3926264/), but found a range of 2.9-14 days. Distribution approximately fit to these values
+            dur_symp2dead = ss.lognorm_o(mean=1, stdev=0.5),   # There does not appear to be differences in timing/duration of mild vs severe disease, but death from severe disease happens rapidly https://www.ncbi.nlm.nih.gov/pmc/articles/PMC5767916/
+            p_death = 0.005,   # Probability of death is typically less than 1% when treated
+            p_symp = 0.5,   # Proportion of infected which are symptomatic, mid range of ~25% and 57% estimates from Jaclson et al (https://www.ncbi.nlm.nih.gov/pmc/articles/PMC3795095/) and Nelson et al (https://www.ncbi.nlm.nih.gov/pmc/articles/PMC3842031/), respectively
+            asymp_trans = 0.01,    # Reduction in transmission probability for asymptomatic infection, asymptomatic carriers shed 100-1000 times less bacteria than symptomatic carriers (https://www.ncbi.nlm.nih.gov/pmc/articles/PMC3084143/ and https://www.ncbi.nlm.nih.gov/pmc/articles/PMC3842031/). Previous models assume a 10% relative transmissibility (https://www.ncbi.nlm.nih.gov/pmc/articles/PMC4238032/)
+
+            # Initial conditions and beta
+            init_prev = 0.005,
+            beta = None,
+
+            # Environmental parameters
+            beta_env = 0.5 / 3,  # Scaling factor for transmission from environment,
+            half_sat_rate = 1000000,   # Infectious dose in water sufficient to produce infection in 50% of  exposed, from Mukandavire et al. (https://www.ncbi.nlm.nih.gov/pmc/articles/PMC3102413/)
+            shedding_rate = 10,    # Rate at which infectious people shed bacteria to the environment (per day), from Mukandavire et al. (https://www.ncbi.nlm.nih.gov/pmc/articles/PMC3102413/)
+            decay_rate = 0.033,    # Rate at which bacteria in the environment dies (per day), from Chao et al. and Mukandavire et al. citing https://pubmed.ncbi.nlm.nih.gov/8882180/
+            p_env_transmit = 0,    # Probability of environmental transmission - filled out later
+        )
+
+        par_dists = ss.omergeleft(par_dists,
+            dur_exp2inf    = ss.lognorm_o,
+            dur_asymp2rec  = ss.uniform,
+            dur_symp2rec   = ss.lognorm_o,
+            dur_symp2dead  = ss.lognorm_o,
+            init_prev      = ss.bernoulli,
+            p_death        = ss.bernoulli,
+            p_symp         = ss.bernoulli,
+            p_env_transmit = ss.bernoulli,
+        )
+
+        super().__init__(pars=pars, par_dists=par_dists, *args, **kwargs)
+
+        # Boolean states
+        
+        self.add_states(
+            # Susceptible & infected are added automatically, here we add the rest
+            ss.State('exposed', bool, False),
+            ss.State('symptomatic', bool, False),
+            ss.State('recovered', bool, False),
+    
+            # Timepoint states
+            ss.State('ti_exposed', float, np.nan),
+            ss.State('ti_symptomatic', float, np.nan),
+            ss.State('ti_recovered', float, np.nan),
+            ss.State('ti_dead', float, np.nan),
+        )
+
+        return
+
+    @property
+    def infectious(self):
+        return self.infected | self.exposed
+
+    @property
+    def asymptomatic(self):
+        return self.infected & ~self.symptomatic
+
+    def init_results(self, sim):
+        """
+        Initialize results
+        """
+        super().init_results(sim)
+        self.results += [
+            ss.Result(self.name, 'new_deaths', sim.npts, dtype=int),
+            ss.Result(self.name, 'cum_deaths', sim.npts, dtype=int),
+            ss.Result(self.name, 'env_prev', sim.npts, dtype=float),
+            ss.Result(self.name, 'env_conc', sim.npts, dtype=float),
+        ]
+        return
+
+    def update_pre(self, sim):
+        """
+        Adapted from https://github.com/optimamodel/gavi-outbreaks/blob/main/stisim/gavi/cholera.py
+        Original version by Dom Delport
+        """
+
+        # Progress exposed -> infected
+        infected = ss.true(self.exposed & (self.ti_infected <= sim.ti))
+        self.infected[infected] = True
+
+        # Progress infected -> symptomatic
+        symptomatic = ss.true(self.infected & (self.ti_symptomatic <= sim.ti))
+        self.symptomatic[symptomatic] = True
+
+        # Progress symptomatic -> recovered
+        recovered = ss.true(self.infectious & (self.ti_recovered <= sim.ti))
+        self.infected[recovered] = False
+        self.infectious[recovered] = False
+        self.symptomatic[recovered] = False
+        self.recovered[recovered] = True
+
+        # Trigger deaths
+        deaths = ss.true(self.ti_dead <= sim.year)
+        if len(deaths):
+            sim.people.request_death(deaths)
+
+        # Update today's environmental prevalence
+        self.calc_environmental_prev(sim)
+
+    def calc_environmental_prev(self, sim):
+        """
+        Calculate environmental prevalence
+        """
+        p = self.pars
+        r = self.results
+
+        n_symptomatic = len(ss.true(self.symptomatic))
+        n_asymptomatic = len(ss.true(self.asymptomatic))
+        old_prev = self.results.env_prev[sim.ti-1]
+
+        new_bacteria = p.shedding_rate * (n_symptomatic + p.asymp_trans * n_asymptomatic)
+        old_bacteria = old_prev * (1 - p.decay_rate)
+
+        r.env_prev[sim.ti] = new_bacteria + old_bacteria
+        r.env_conc[sim.ti] = r.env_prev[sim.ti] / (r.env_prev[sim.ti] + p.half_sat_rate)
+
+    def set_prognoses(self, sim, uids, source_uids=None):
+        """ Set prognoses for those who get infected """
+        super().set_prognoses(sim, uids, source_uids)
+
+        self.susceptible[uids] = False
+        self.exposed[uids] = True
+        self.ti_exposed[uids] = sim.ti
+
+        p = self.pars
+
+        # Determine when exposed become infected
+        self.ti_infected[uids] = sim.ti + p.dur_exp2inf.urvs(uids) / sim.dt
+
+        # Determine who becomes symptomatic and when
+        symp_uids = p.p_symp.filter(uids)
+        self.ti_symptomatic[symp_uids] = self.ti_infected[symp_uids]
+
+        # Determine who dies and when
+        dead_uids = p.p_death.filter(symp_uids)
+        self.ti_dead[dead_uids] = self.ti_symptomatic[dead_uids] + p.dur_symp2dead.urvs(dead_uids) / sim.dt
+        symp_rev_uids = np.setdiff1d(symp_uids, dead_uids)
+        asymp_uids = np.setdiff1d(uids, symp_uids)
+
+        # Determine when agents recover
+        self.ti_recovered[symp_rev_uids] = self.ti_exposed[symp_rev_uids] + p.dur_symp2rec.urvs(symp_rev_uids) / sim.dt
+        self.ti_recovered[asymp_uids] = self.ti_exposed[asymp_uids] + p.dur_asymp2rec.urvs(asymp_uids) / sim.dt
+
+        return
+
+    def make_new_cases(self, sim):
+        """ Add indirect transmission """
+
+        p = self.pars
+        r = self.results
+
+        # Make new cases via direct transmission
+        super().make_new_cases(sim)
+
+        # Make new cases via indirect transmission
+        p_transmit = r.env_conc[sim.ti] * p.beta_env
+        p.p_env_transmit.kwds['p'] = p_transmit
+        new_cases = p.p_env_transmit.filter(sim.people.uid[self.susceptible]) # TODO: make syntax nicer
+        if new_cases.any():
+            self.set_prognoses(sim, new_cases, source_uids=None)
+        return
+
+    def update_death(self, sim, uids):
+        """ Reset infected/recovered flags for dead agents """
+        for state in ['susceptible', 'exposed', 'infected', 'symptomatic', 'recovered']:
+            self.statesdict[state][uids] = False
+        return
+
+    def update_results(self, sim):
+        super().update_results(sim)
+        res = self.results
+        ti = sim.ti
+        res.prevalence[ti]     = res.n_infected[ti] / np.count_nonzero(sim.people.alive)
+        res.new_infections[ti] = np.count_nonzero(self.ti_infected == ti)
+        res.cum_infections[ti] = np.sum(res.new_infections[:ti+1])
+        res.cum_deaths[ti]     = np.sum(res.new_deaths[:ti+1])
+        return