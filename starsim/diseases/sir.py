"""
Define SIR and SIS disease modules
"""

import numpy as np
import sciris as sc
import matplotlib.pyplot as pl
import starsim as ss


__all__ = ['SIR', 'SIS']

class SIR(ss.Infection):
    """
    Example SIR model

    This class implements a basic SIR model with states for susceptible,
    infected/infectious, and recovered. It also includes deaths, and basic
    results.
    """
    def __init__(self, pars=None, **kwargs):
        super().__init__()
<<<<<<< HEAD
        self.default_pars(
            beta = 0.1,
=======
        self.define_pars(
            beta = 0.5,
>>>>>>> b19ad19d
            init_prev = ss.bernoulli(p=0.01),
            dur_inf = ss.lognorm_ex(mean=6),
            p_death = ss.bernoulli(p=0.01),
        )
        self.update_pars(pars, **kwargs)
        
        self.define_states(
            ss.State('susceptible', True),
            ss.State('infected'),
            ss.State('recovered'),
        )
        
        self.define_events(
            ss.Event('susceptible -> infected', func=self.infect,  reskey='infections'),
            ss.Event('infected -> recovered',   func=self.recover, reskey='recoveries'),
            ss.Event('infected -> dead',        func=self.die,     reskey='deaths'),
        )

<<<<<<< HEAD
        self.add_states(
            ss.BoolArr('recovered', label='Recovered'),
            ss.FloatArr('ti_recovered', label='Time of recovery'),
            ss.FloatArr('ti_dead', label='Time of death'),
=======
        self.add_props(
            ss.FloatArr('rel_sus',   default=1.0),
            ss.FloatArr('rel_trans', default=1.0),
>>>>>>> b19ad19d
        )
        return

    def update_pre(self):
        # Progress infectious -> recovered
        sim = self.sim
        recovered = (self.infected & (self.ti_recovered <= sim.ti)).uids
        self.infected[recovered] = False
        self.recovered[recovered] = True

        # Trigger deaths
        deaths = (self.ti_dead <= sim.ti).uids
        if len(deaths):
            sim.people.request_death(deaths)
        return

    def set_prognoses(self, uids, source_uids=None):
        """ Set prognoses """
        super().set_prognoses(uids, source_uids)
        ti = self.sim.ti
        dt = self.sim.dt
        self.susceptible[uids] = False
        self.infected[uids] = True
        self.ti_infected[uids] = ti

        p = self.pars

        # Sample duration of infection, being careful to only sample from the
        # distribution once per timestep.
        dur_inf = p.dur_inf.rvs(uids)

        # Determine who dies and who recovers and when
        will_die = p.p_death.rvs(uids)
        dead_uids = uids[will_die]
        rec_uids = uids[~will_die]
        self.ti_dead[dead_uids] = ti + dur_inf[will_die] / dt # Consider rand round, but not CRN safe
        self.ti_recovered[rec_uids] = ti + dur_inf[~will_die] / dt
        return

    def update_death(self, uids):
        """ Reset infected/recovered flags for dead agents """
        self.susceptible[uids] = False
        self.infected[uids] = False
        self.recovered[uids] = False
        return

    def plot(self, plot_kw=None):
        """ Default plot for SIR model """
        fig = pl.figure()
        plot_kw = sc.mergedicts(dict(lw=2, alpha=0.8), plot_kw)
        for rkey in ['n_susceptible', 'n_infected', 'n_recovered']:
            pl.plot(self.sim.results.yearvec, self.results[rkey], label=self.results[rkey].label, **plot_kw)
        pl.legend(frameon=False)
        pl.xlabel('Year')
        pl.ylabel('Number of people')
        sc.boxoff()
        sc.commaticks()
        return fig
    

class SIS(ss.Infection):
    """
    Example SIS model

    This class implements a basic SIS model with states for susceptible,
    infected/infectious, and back to susceptible based on waning immunity. There
    is no death in this case.
    """
    def __init__(self, pars=None, *args, **kwargs):
        super().__init__()
        self.define_pars(
            beta = 0.05,
            init_prev = ss.bernoulli(p=0.01),
            dur_inf = ss.lognorm_ex(mean=10),
            waning = 0.05,
            imm_boost = 1.0,
        )
        self.update_pars(pars=pars, *args, **kwargs)

        self.add_states(
            ss.FloatArr('ti_recovered'),
            ss.FloatArr('immunity', default=0.0),
        )
        return

    def update_pre(self):
        """ Progress infectious -> recovered """
        recovered = (self.infected & (self.ti_recovered <= self.sim.ti)).uids
        self.infected[recovered] = False
        self.susceptible[recovered] = True
        self.update_immunity()
        return
    
    def update_immunity(self):
        has_imm = (self.immunity > 0).uids
        self.immunity[has_imm] = (self.immunity[has_imm])*(1 - self.pars.waning*self.sim.dt)
        self.rel_sus[has_imm] = np.maximum(0, 1 - self.immunity[has_imm])
        return

    def set_prognoses(self, uids, source_uids=None):
        """ Set prognoses """
        super().set_prognoses(uids, source_uids)
        self.susceptible[uids] = False
        self.infected[uids] = True
        self.ti_infected[uids] = self.sim.ti
        self.immunity[uids] += self.pars.imm_boost

        # Sample duration of infection
        dur_inf = self.pars.dur_inf.rvs(uids)

        # Determine when people recover
        self.ti_recovered[uids] = self.sim.ti + dur_inf / self.sim.dt

        return
    
    def init_results(self):
        """ Initialize results """
        super().init_results()
        self.results += ss.Result(self.name, 'rel_sus', self.sim.npts, dtype=float, label='Relative susceptibility')
        return

    def update_results(self):
        """ Store the population immunity (susceptibility) """
        super().update_results()
        self.results['rel_sus'][self.sim.ti] = self.rel_sus.mean()
        return 

    def plot(self):
        """ Default plot for SIS model """
        fig = pl.figure()
        for rkey in ['n_susceptible', 'n_infected']:
            pl.plot(self.results[rkey], label=self.results[rkey].label)
        pl.legend()
        return fig


# %% Interventions

__all__ += ['sir_vaccine']

class sir_vaccine(ss.Vx):
    """
    Create a vaccine product that affects the probability of infection.
    
    The vaccine can be either "leaky", in which everyone who receives the vaccine 
    receives the same amount of protection (specified by the efficacy parameter) 
    each time they are exposed to an infection. The alternative (leaky=False) is
    that the efficacy is the probability that the vaccine "takes", in which case
    that person is 100% protected (and the remaining people are 0% protected).
    
    Args:
        efficacy (float): efficacy of the vaccine (0<=efficacy<=1)
        leaky (bool): see above
    """
    def __init__(self, pars=None, *args, **kwargs):
        super().__init__()
<<<<<<< HEAD
        self.default_pars(
            efficacy = 0.9,
            leaky = True
        )
=======
        self.define_pars(efficacy=0.9)
>>>>>>> b19ad19d
        self.update_pars(pars, **kwargs)
        return

    def administer(self, people, uids):        
        if self.pars.leaky:
            people.sir.rel_sus[uids] *= 1-self.pars.efficacy
        else:
            people.sir.rel_sus[uids] *= np.random.binomial(1, 1-self.pars.efficacy, len(uids))
        return
<|MERGE_RESOLUTION|>--- conflicted
+++ resolved
@@ -1,230 +1,213 @@
-"""
-Define SIR and SIS disease modules
-"""
-
-import numpy as np
-import sciris as sc
-import matplotlib.pyplot as pl
-import starsim as ss
-
-
-__all__ = ['SIR', 'SIS']
-
-class SIR(ss.Infection):
-    """
-    Example SIR model
-
-    This class implements a basic SIR model with states for susceptible,
-    infected/infectious, and recovered. It also includes deaths, and basic
-    results.
-    """
-    def __init__(self, pars=None, **kwargs):
-        super().__init__()
-<<<<<<< HEAD
-        self.default_pars(
-            beta = 0.1,
-=======
-        self.define_pars(
-            beta = 0.5,
->>>>>>> b19ad19d
-            init_prev = ss.bernoulli(p=0.01),
-            dur_inf = ss.lognorm_ex(mean=6),
-            p_death = ss.bernoulli(p=0.01),
-        )
-        self.update_pars(pars, **kwargs)
-        
-        self.define_states(
-            ss.State('susceptible', True),
-            ss.State('infected'),
-            ss.State('recovered'),
-        )
-        
-        self.define_events(
-            ss.Event('susceptible -> infected', func=self.infect,  reskey='infections'),
-            ss.Event('infected -> recovered',   func=self.recover, reskey='recoveries'),
-            ss.Event('infected -> dead',        func=self.die,     reskey='deaths'),
-        )
-
-<<<<<<< HEAD
-        self.add_states(
-            ss.BoolArr('recovered', label='Recovered'),
-            ss.FloatArr('ti_recovered', label='Time of recovery'),
-            ss.FloatArr('ti_dead', label='Time of death'),
-=======
-        self.add_props(
-            ss.FloatArr('rel_sus',   default=1.0),
-            ss.FloatArr('rel_trans', default=1.0),
->>>>>>> b19ad19d
-        )
-        return
-
-    def update_pre(self):
-        # Progress infectious -> recovered
-        sim = self.sim
-        recovered = (self.infected & (self.ti_recovered <= sim.ti)).uids
-        self.infected[recovered] = False
-        self.recovered[recovered] = True
-
-        # Trigger deaths
-        deaths = (self.ti_dead <= sim.ti).uids
-        if len(deaths):
-            sim.people.request_death(deaths)
-        return
-
-    def set_prognoses(self, uids, source_uids=None):
-        """ Set prognoses """
-        super().set_prognoses(uids, source_uids)
-        ti = self.sim.ti
-        dt = self.sim.dt
-        self.susceptible[uids] = False
-        self.infected[uids] = True
-        self.ti_infected[uids] = ti
-
-        p = self.pars
-
-        # Sample duration of infection, being careful to only sample from the
-        # distribution once per timestep.
-        dur_inf = p.dur_inf.rvs(uids)
-
-        # Determine who dies and who recovers and when
-        will_die = p.p_death.rvs(uids)
-        dead_uids = uids[will_die]
-        rec_uids = uids[~will_die]
-        self.ti_dead[dead_uids] = ti + dur_inf[will_die] / dt # Consider rand round, but not CRN safe
-        self.ti_recovered[rec_uids] = ti + dur_inf[~will_die] / dt
-        return
-
-    def update_death(self, uids):
-        """ Reset infected/recovered flags for dead agents """
-        self.susceptible[uids] = False
-        self.infected[uids] = False
-        self.recovered[uids] = False
-        return
-
-    def plot(self, plot_kw=None):
-        """ Default plot for SIR model """
-        fig = pl.figure()
-        plot_kw = sc.mergedicts(dict(lw=2, alpha=0.8), plot_kw)
-        for rkey in ['n_susceptible', 'n_infected', 'n_recovered']:
-            pl.plot(self.sim.results.yearvec, self.results[rkey], label=self.results[rkey].label, **plot_kw)
-        pl.legend(frameon=False)
-        pl.xlabel('Year')
-        pl.ylabel('Number of people')
-        sc.boxoff()
-        sc.commaticks()
-        return fig
-    
-
-class SIS(ss.Infection):
-    """
-    Example SIS model
-
-    This class implements a basic SIS model with states for susceptible,
-    infected/infectious, and back to susceptible based on waning immunity. There
-    is no death in this case.
-    """
-    def __init__(self, pars=None, *args, **kwargs):
-        super().__init__()
-        self.define_pars(
-            beta = 0.05,
-            init_prev = ss.bernoulli(p=0.01),
-            dur_inf = ss.lognorm_ex(mean=10),
-            waning = 0.05,
-            imm_boost = 1.0,
-        )
-        self.update_pars(pars=pars, *args, **kwargs)
-
-        self.add_states(
-            ss.FloatArr('ti_recovered'),
-            ss.FloatArr('immunity', default=0.0),
-        )
-        return
-
-    def update_pre(self):
-        """ Progress infectious -> recovered """
-        recovered = (self.infected & (self.ti_recovered <= self.sim.ti)).uids
-        self.infected[recovered] = False
-        self.susceptible[recovered] = True
-        self.update_immunity()
-        return
-    
-    def update_immunity(self):
-        has_imm = (self.immunity > 0).uids
-        self.immunity[has_imm] = (self.immunity[has_imm])*(1 - self.pars.waning*self.sim.dt)
-        self.rel_sus[has_imm] = np.maximum(0, 1 - self.immunity[has_imm])
-        return
-
-    def set_prognoses(self, uids, source_uids=None):
-        """ Set prognoses """
-        super().set_prognoses(uids, source_uids)
-        self.susceptible[uids] = False
-        self.infected[uids] = True
-        self.ti_infected[uids] = self.sim.ti
-        self.immunity[uids] += self.pars.imm_boost
-
-        # Sample duration of infection
-        dur_inf = self.pars.dur_inf.rvs(uids)
-
-        # Determine when people recover
-        self.ti_recovered[uids] = self.sim.ti + dur_inf / self.sim.dt
-
-        return
-    
-    def init_results(self):
-        """ Initialize results """
-        super().init_results()
-        self.results += ss.Result(self.name, 'rel_sus', self.sim.npts, dtype=float, label='Relative susceptibility')
-        return
-
-    def update_results(self):
-        """ Store the population immunity (susceptibility) """
-        super().update_results()
-        self.results['rel_sus'][self.sim.ti] = self.rel_sus.mean()
-        return 
-
-    def plot(self):
-        """ Default plot for SIS model """
-        fig = pl.figure()
-        for rkey in ['n_susceptible', 'n_infected']:
-            pl.plot(self.results[rkey], label=self.results[rkey].label)
-        pl.legend()
-        return fig
-
-
-# %% Interventions
-
-__all__ += ['sir_vaccine']
-
-class sir_vaccine(ss.Vx):
-    """
-    Create a vaccine product that affects the probability of infection.
-    
-    The vaccine can be either "leaky", in which everyone who receives the vaccine 
-    receives the same amount of protection (specified by the efficacy parameter) 
-    each time they are exposed to an infection. The alternative (leaky=False) is
-    that the efficacy is the probability that the vaccine "takes", in which case
-    that person is 100% protected (and the remaining people are 0% protected).
-    
-    Args:
-        efficacy (float): efficacy of the vaccine (0<=efficacy<=1)
-        leaky (bool): see above
-    """
-    def __init__(self, pars=None, *args, **kwargs):
-        super().__init__()
-<<<<<<< HEAD
-        self.default_pars(
-            efficacy = 0.9,
-            leaky = True
-        )
-=======
-        self.define_pars(efficacy=0.9)
->>>>>>> b19ad19d
-        self.update_pars(pars, **kwargs)
-        return
-
-    def administer(self, people, uids):        
-        if self.pars.leaky:
-            people.sir.rel_sus[uids] *= 1-self.pars.efficacy
-        else:
-            people.sir.rel_sus[uids] *= np.random.binomial(1, 1-self.pars.efficacy, len(uids))
-        return
+"""
+Define SIR and SIS disease modules
+"""
+
+import numpy as np
+import sciris as sc
+import matplotlib.pyplot as pl
+import starsim as ss
+
+
+__all__ = ['SIR', 'SIS']
+
+class SIR(ss.Infection):
+    """
+    Example SIR model
+
+    This class implements a basic SIR model with states for susceptible,
+    infected/infectious, and recovered. It also includes deaths, and basic
+    results.
+    """
+    def __init__(self, pars=None, **kwargs):
+        super().__init__()
+        self.define_pars(
+            beta = 0.1,
+            init_prev = ss.bernoulli(p=0.01),
+            dur_inf = ss.lognorm_ex(mean=6),
+            p_death = ss.bernoulli(p=0.01),
+        )
+        self.update_pars(pars, **kwargs)
+        
+        self.define_states(
+            ss.State('susceptible', True),
+            ss.State('infected'),
+            ss.State('recovered'),
+        )
+        
+        self.define_events(
+            ss.Event('susceptible -> infected', func=self.infect,  reskey='infections'),
+            ss.Event('infected -> recovered',   func=self.recover, reskey='recoveries'),
+            ss.Event('infected -> dead',        func=self.die,     reskey='deaths'),
+        )
+
+        self.add_props(
+            ss.FloatArr('rel_sus',   default=1.0),
+            ss.FloatArr('rel_trans', default=1.0),
+        )
+        return
+
+    def update_pre(self):
+        # Progress infectious -> recovered
+        sim = self.sim
+        recovered = (self.infected & (self.ti_recovered <= sim.ti)).uids
+        self.infected[recovered] = False
+        self.recovered[recovered] = True
+
+        # Trigger deaths
+        deaths = (self.ti_dead <= sim.ti).uids
+        if len(deaths):
+            sim.people.request_death(deaths)
+        return
+
+    def set_outcomes(self, uids, source_uids=None):
+        """ Set prognoses """
+        ti = self.sim.ti
+        dt = self.sim.dt
+        self.susceptible[uids] = False
+        self.infected[uids] = True
+        self.ti_infected[uids] = ti
+
+        p = self.pars
+
+        # Sample duration of infection, being careful to only sample from the
+        # distribution once per timestep.
+        dur_inf = p.dur_inf.rvs(uids)
+
+        # Determine who dies and who recovers and when
+        will_die = p.p_death.rvs(uids)
+        dead_uids = uids[will_die]
+        rec_uids = uids[~will_die]
+        self.ti_dead[dead_uids] = ti + dur_inf[will_die] / dt # Consider rand round, but not CRN safe
+        self.ti_recovered[rec_uids] = ti + dur_inf[~will_die] / dt
+        return
+
+    def update_death(self, uids):
+        """ Reset infected/recovered flags for dead agents """
+        self.susceptible[uids] = False
+        self.infected[uids] = False
+        self.recovered[uids] = False
+        return
+
+    def plot(self, plot_kw=None):
+        """ Default plot for SIR model """
+        fig = pl.figure()
+        plot_kw = sc.mergedicts(dict(lw=2, alpha=0.8), plot_kw)
+        for rkey in ['n_susceptible', 'n_infected', 'n_recovered']:
+            pl.plot(self.sim.results.yearvec, self.results[rkey], label=self.results[rkey].label, **plot_kw)
+        pl.legend(frameon=False)
+        pl.xlabel('Year')
+        pl.ylabel('Number of people')
+        sc.boxoff()
+        sc.commaticks()
+        return fig
+    
+
+class SIS(ss.Infection):
+    """
+    Example SIS model
+
+    This class implements a basic SIS model with states for susceptible,
+    infected/infectious, and back to susceptible based on waning immunity. There
+    is no death in this case.
+    """
+    def __init__(self, pars=None, *args, **kwargs):
+        super().__init__()
+        self.define_pars(
+            beta = 0.05,
+            init_prev = ss.bernoulli(p=0.01),
+            dur_inf = ss.lognorm_ex(mean=10),
+            waning = 0.05,
+            imm_boost = 1.0,
+        )
+        self.update_pars(pars=pars, *args, **kwargs)
+
+        self.add_states(
+            ss.FloatArr('ti_recovered'),
+            ss.FloatArr('immunity', default=0.0),
+        )
+        return
+
+    def update_pre(self):
+        """ Progress infectious -> recovered """
+        recovered = (self.infected & (self.ti_recovered <= self.sim.ti)).uids
+        self.infected[recovered] = False
+        self.susceptible[recovered] = True
+        self.update_immunity()
+        return
+    
+    def update_immunity(self):
+        has_imm = (self.immunity > 0).uids
+        self.immunity[has_imm] = (self.immunity[has_imm])*(1 - self.pars.waning*self.sim.dt)
+        self.rel_sus[has_imm] = np.maximum(0, 1 - self.immunity[has_imm])
+        return
+
+    def set_prognoses(self, uids, source_uids=None):
+        """ Set prognoses """
+        super().set_prognoses(uids, source_uids)
+        self.susceptible[uids] = False
+        self.infected[uids] = True
+        self.ti_infected[uids] = self.sim.ti
+        self.immunity[uids] += self.pars.imm_boost
+
+        # Sample duration of infection
+        dur_inf = self.pars.dur_inf.rvs(uids)
+
+        # Determine when people recover
+        self.ti_recovered[uids] = self.sim.ti + dur_inf / self.sim.dt
+
+        return
+    
+    def init_results(self):
+        """ Initialize results """
+        super().init_results()
+        self.results += ss.Result(self.name, 'rel_sus', self.sim.npts, dtype=float, label='Relative susceptibility')
+        return
+
+    def update_results(self):
+        """ Store the population immunity (susceptibility) """
+        super().update_results()
+        self.results['rel_sus'][self.sim.ti] = self.rel_sus.mean()
+        return 
+
+    def plot(self):
+        """ Default plot for SIS model """
+        fig = pl.figure()
+        for rkey in ['n_susceptible', 'n_infected']:
+            pl.plot(self.results[rkey], label=self.results[rkey].label)
+        pl.legend()
+        return fig
+
+
+# %% Interventions
+
+__all__ += ['sir_vaccine']
+
+class sir_vaccine(ss.Vx):
+    """
+    Create a vaccine product that affects the probability of infection.
+    
+    The vaccine can be either "leaky", in which everyone who receives the vaccine 
+    receives the same amount of protection (specified by the efficacy parameter) 
+    each time they are exposed to an infection. The alternative (leaky=False) is
+    that the efficacy is the probability that the vaccine "takes", in which case
+    that person is 100% protected (and the remaining people are 0% protected).
+    
+    Args:
+        efficacy (float): efficacy of the vaccine (0<=efficacy<=1)
+        leaky (bool): see above
+    """
+    def __init__(self, pars=None, *args, **kwargs):
+        super().__init__()
+        self.define_pars(
+            efficacy = 0.9,
+            leaky = True
+        )
+        self.update_pars(pars, **kwargs)
+        return
+
+    def administer(self, people, uids):        
+        if self.pars.leaky:
+            people.sir.rel_sus[uids] *= 1-self.pars.efficacy
+        else:
+            people.sir.rel_sus[uids] *= np.random.binomial(1, 1-self.pars.efficacy, len(uids))
+        return