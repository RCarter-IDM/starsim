--- conflicted
+++ resolved
@@ -48,7 +48,6 @@
     Returns:
         A Calibration object
     """
-<<<<<<< HEAD
     def __init__(self, sim, calib_pars, n_workers=None, total_trials=None,
                  reseed=True,
                  build_fn=None, build_kwargs=None, eval_fn=None,
@@ -56,11 +55,6 @@
 
                  label=None, study_name=None, db_name=None, keep_db=None, storage=None,
                  sampler=None, die=False, debug=False, verbose=True):
-=======
-    def __init__(self, sim, data, calib_pars, n_trials=None, n_workers=None, total_trials=None, reseed=True,
-                 weights=None, fit_args=None, sep='.', name=None, db_name=None, keep_db=None, storage=None,
-                 rand_seed=None, sampler=None, label=None, die=False, debug=False, verbose=True, save_results=False):
->>>>>>> b001d1a0
 
         # Handle run arguments
         if total_trials is None: total_trials   = 100
@@ -196,56 +190,10 @@
         if self.reseed:
             pars['rand_seed'] = trial.suggest_int('rand_seed', 0, 1_000_000) # Choose a random rand_seed
 
-<<<<<<< HEAD
         sim = self.run_sim(pars)
 
         # Compute fit
         fit = self.eval_fn(sim)
-=======
-        # Export results # TODO: make more robust
-        df_res = self.sim_to_df(sim)
-        sim_results = sc.objdict()
-
-        for skey in self.sim_result_list:
-            if 'prevalence' in skey or skey.startswith('n_'):
-                model_output = df_res.groupby(by='time')[skey].mean()
-            else:
-                model_output = df_res.groupby(by='time')[skey].sum()
-            sim_results[skey] = model_output.values
-
-        sim_results['time'] = model_output.index.values
-        # Store results in temporary files
-        if self.save_results:
-            filename = self.tmp_filename % trial.number
-            sc.save(filename, sim_results)
-
-        # Compute fit
-        fit = self.compute_fit(df_res=df_res)
-        return fit
-
-    def compute_fit(self, sim=None, df_res=None):
-        """ Compute goodness-of-fit """
-        fit = 0
-
-        # TODO: reduce duplication with above
-        if df_res is None:
-            df_res = self.sim_to_df(sim)
-        for skey in self.sim_result_list:
-            if 'prevalence' in skey or skey.startswith('n_'):
-                model_output = df_res.groupby(by='time')[skey].mean()
-            else:
-                model_output = df_res.groupby(by='time')[skey].sum()
-
-            data = self.data[skey]
-            combined = pd.merge(data, model_output, how='left', on='time')
-            combined['diffs'] = combined[skey+'_x'] - combined[skey+'_y']
-            gofs = compute_gof(combined.dropna()[skey+'_x'], combined.dropna()[skey+'_y'])
-
-            losses = gofs  #* self.weights[skey]
-            mismatch = losses.sum()
-            fit += mismatch
-
->>>>>>> b001d1a0
         return fit
 
     def worker(self):
