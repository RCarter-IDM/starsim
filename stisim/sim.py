"""
Define core Sim classes
"""

# Imports
import numpy as np
import sciris as sc
import stisim as ss


__all__ = ['Sim', 'AlreadyRunError']


class Sim(sc.prettyobj):

    def __init__(self, pars=None, label=None, people=None, modules=None, **kwargs):

        # Set attributes
        self.label = label  # The label/name of the simulation
        self.created = None  # The datetime the sim was created
        self.people = people  # People object
        self.modules = ss.Modules(modules)  # List of modules to simulate
        self.connectors = None  # Placeholder storage while we determine what these are
        self.results = ss.Results()  # For storing results
        self.summary = None  # For storing a summary of the results
        self.initialized = False  # Whether initialization is complete
        self.complete = False  # Whether a simulation has completed running # TODO: replace with finalized?
        self.results_ready = False  # Whether results are ready
        self.filename = None

        # Time indexing
        self.ti = None  # The time index, e.g. 0, 1, 2 # TODO: do we need all of these?
        self.yearvec = None
        self.tivec = None
        self.npts = None

        # Make default parameters (using values from parameters.py)
        self.pars = ss.make_pars()  # Start with default pars
        self.pars.update_pars(sc.mergedicts(pars, kwargs))  # Update the parameters

        # Initialize other quantities
        self.interventions = ss.Interventions()
        self.analyzers = ss.Analyzers()

        return

    @property
    def dt(self):
        return self.pars['dt']

    @property
    def year(self):
        return self.yearvec[self.ti]

    @property
    def disease_list(self):
        return [m for m in self.modules if isinstance(m, ss.Disease)]

    @property
    def diseases_present(self):
        return len(self.disease_list) > 0

    def initialize(self, popdict=None, reset=False, **kwargs):
        """
        Perform all initializations on the sim.
        """
        # Validation and initialization
        self.ti = 0  # The current time index
        self.validate_pars()  # Ensure parameters have valid values
        self.validate_dt()
        self.init_time_vecs()  # Initialize time vecs
        ss.set_seed(self.pars['rand_seed'])  # Reset the random seed before the population is created

        # Initialize the core sim components
        self.init_people(popdict=popdict, reset=reset, **kwargs)  # Create all the people (the heaviest step)
        self.init_networks()
        self.init_results()
        self.init_modules()
        self.init_interventions()
        self.init_analyzers()

        # Perform post-initialization validation
        self.validate_post_init()

        # Reset the random seed to the default run seed, so that if the simulation is run with
        # reset_seed=False right after initialization, it will still produce the same output
        ss.set_seed(self.pars['rand_seed'] + 1)

        # Final steps
        self.initialized = True
        self.complete = False
        self.results_ready = False

        return self

    def validate_dt(self):
        """
        Check that 1/dt is an integer value, otherwise results and time vectors will have mismatching shapes.
        init_results explicitly makes this assumption by casting resfrequency = int(1/dt).
        """
        dt = self.dt
        reciprocal = 1.0 / dt  # Compute the reciprocal of dt
        if not reciprocal.is_integer():  # Check if reciprocal is not a whole (integer) number
            # Round the reciprocal
            reciprocal = int(reciprocal)
            rounded_dt = 1.0 / reciprocal
            self.pars['dt'] = rounded_dt
            if self.pars['verbose']:
                warnmsg = f"Warning: Provided time step dt: {dt} resulted in a non-integer number of steps per year. Rounded to {rounded_dt}."
                print(warnmsg)

    def validate_pars(self):
        """
        Some parameters can take multiple types; this makes them consistent.
        """
        # Handle n_agents
        if self.pars['n_agents'] is not None:
            self.pars['n_agents'] = int(self.pars['n_agents'])
        else:
            if self.people is not None:
                self.pars['n_agents'] = len(self.people)
            else:
                if self.popdict is not None:
                    self.pars['n_agents'] = len(self.popdict)
                else:
                    errormsg = 'Must supply n_agents, a people object, or a popdict'
                    raise ValueError(errormsg)

        # Handle end and n_years
        if self.pars['end']:
            self.pars['n_years'] = int(self.pars['end'] - self.pars['start'])
            if self.pars['n_years'] <= 0:
                errormsg = f"Number of years must be >0, but you supplied start={str(self.pars['start'])} and " \
                           f"end={str(self.pars['end'])}, which gives n_years={self.pars['n_years']}"
                raise ValueError(errormsg)
        else:
            if self.pars['n_years']:
                self.pars['end'] = self.pars['start'] + self.pars['n_years']
            else:
                errormsg = 'You must supply one of n_years and end."'
                raise ValueError(errormsg)

        # Handle verbose
        if self.pars['verbose'] == 'brief':
            self.pars['verbose'] = -1
        if not sc.isnumber(self.pars['verbose']):  # pragma: no cover
            errormsg = f'Verbose argument should be either "brief", -1, or a float, not {type(self.pars["verbose"])} "{self.pars["verbose"]}"'
            raise ValueError(errormsg)

        return

    def init_time_vecs(self):
        """
        Construct vectors things that keep track of time
        """
        self.yearvec = sc.inclusiverange(start=self.pars['start'], stop=self.pars['end'] + 1 - self.pars['dt'],
                                         step=self.pars['dt'])  # Includes all the timepoints in the last year
        self.npts = len(self.yearvec)
        self.tivec = np.arange(self.npts)

    def init_people(self, popdict=None, reset=False, verbose=None, **kwargs):
        """
        Initialize people within the sim
        Sometimes the people are provided, in which case this just adds a few sim properties to them.
        Other time people are not provided and this method makes them.
        Args:
            popdict         (any):  pre-generated people of various formats.
            reset           (bool): whether to regenerate the people even if they already exist
            verbose         (int):  detail to print
            kwargs          (dict): passed to ss.make_people()
        """

        # Handle inputs
        if verbose is None:
            verbose = self.pars['verbose']
        if verbose > 0:
            resetstr = ''
            if self.people:
                resetstr = ' (resetting people)' if reset else ' (warning: not resetting sim.people)'
            print(f'Initializing sim{resetstr} with {self.pars["n_agents"]:0n} agents')

        # If people have not been supplied, make them
        if self.people is None:
<<<<<<< HEAD
            self.people = ssppl.People(n=self.pars['n_agents'], **kwargs)  # This just assigns UIDs and length
=======
            self.people = ss.People(self.pars['n_agents'], kwargs)  # This just assigns UIDs and length
>>>>>>> d9deff09

        # If a popdict has not been supplied, we can make one from location data
        if popdict is None:
            if self.pars['location'] is not None:
                # Check where to get total_pop from
                if self.pars[
                    'total_pop'] is not None:  # If no pop_scale has been provided, try to get it from the location
                    errormsg = 'You can either define total_pop explicitly or via the location, but not both'
                    raise ValueError(errormsg)
                total_pop, popdict = ss.make_popdict(n=self.pars['n_agents'], location=self.pars['location'], verbose=self.pars['verbose'])

            else:
                if self.pars[
                    'total_pop'] is not None:  # If no pop_scale has been provided, try to get it from the location
                    total_pop = self.pars['total_pop']
                else:
                    if self.pars['pop_scale'] is not None:
                        total_pop = self.pars['pop_scale'] * self.pars['n_agents']
                    else:
                        total_pop = self.pars['n_agents']

        self.pars['total_pop'] = total_pop
        if self.pars['pop_scale'] is None:
            self.pars['pop_scale'] = total_pop / self.pars['n_agents']

        # Finish initialization
        if not self.people.initialized:
            self.people.initialize(popdict=popdict)  # Fully initialize the people

        # Add time attributes
        self.people.ti = self.ti
        self.people.dt = self.dt

        return self

    def init_modules(self):
        """ Initialize modules and connectors to be simulated """
        for module in self.modules.values():
            module.initialize(self)
        return

    def init_networks(self):
        """ Initialize networks if these have been provided separately from the people """

        # One possible workflow is that users will provide a location and a set of networks but not people.
        # This means networks will be stored in self.pars['networks'] and we'll need to copy them to the people.
        if self.people.networks is None or len(self.people.networks) == 0:
            if self.pars['networks'] is not None:
                self.people.networks = ss.ndict(self.pars['networks'])

        for key, network in self.people.networks.items():
            if network.label is not None:
                layer_name = network.label
            else:
                layer_name = key
                network.label = layer_name
            network.initialize(self.people)
            self.people.networks[layer_name] = network

        return

    def init_results(self):
        """
        Create the main results structure.
        """
        # Make results
        results = ss.Results(
            ss.Result('n_alive', None, self.npts, ss.int_),
        )

        # Final items
        self.results = results
        self.results_ready = False

        return

    def init_interventions(self):
        """ Initialize and validate the interventions """

        # Translate the intervention specs into actual interventions
        for i, intervention in enumerate(self.pars['interventions']):
            if isinstance(intervention, type) and issubclass(intervention, ss.Intervention):
                intervention = intervention()  # Convert from a class to an instance of a class
            if isinstance(intervention, ss.Intervention):
                intervention.initialize(self)
                self.interventions += intervention
            elif callable(intervention):
                self.interventions += intervention
            else:
                errormsg = f'Intervention {intervention} does not seem to be a valid intervention: must be a function or Intervention subclass'
                raise TypeError(errormsg)

        return

    def init_analyzers(self):
        """ Initialize the analyzers """

        # Interpret analyzers
        for ai, analyzer in enumerate(self.pars['analyzers']):
            if isinstance(analyzer, type) and issubclass(analyzer, ss.Analyzer):
                analyzer = analyzer()  # Convert from a class to an instance of a class
            if not (isinstance(analyzer, ss.Analyzer) or callable(analyzer)):
                errormsg = f'Analyzer {analyzer} does not seem to be a valid analyzer: must be a function or Analyzer subclass'
                raise TypeError(errormsg)
            self.analyzers += analyzer  # Add it in

        for analyzer in self.analyzers:
            if isinstance(analyzer, ss.Analyzer):
                analyzer.initialize(self)

        return

    def validate_post_init(self):
        """
        Validate inputs again once everything has been initialized.
        TBC whether we keep this or incorporate the checks into the init methods
        """
        # Make sure that there's a contact network if any diseases are present
        networks_present = len(self.people.networks.keys())
        if self.diseases_present and not networks_present:
            warnmsg = f'Warning: your simulation has {len(self.disease_list)} diseases but no contact network(s).'
            ss.warn(warnmsg, die=False)
        return

    def step(self):
        """ Step through time and update values """

        # Set the time and if we have reached the end of the simulation, then do nothing
        if self.complete:
            raise AlreadyRunError('Simulation already complete (call sim.initialize() to re-run)')

        # Update states, modules, partnerships
        self.people.update(self)
        self.apply_interventions()
        self.update_modules()
        self.apply_analyzers()

        # Tidy up
        self.ti += 1
        if self.ti == self.npts:
            self.complete = True

        return

    def apply_interventions(self):
        """
        Apply the interventions
        """
        for intervention in self.interventions.values():
            intervention(self)
        return

    def update_modules(self):
        """
        Update modules
        """
        for module in self.modules.values():
            module.update(self)
        return

    def apply_analyzers(self):
        """
        Apply the analyzers
        """
        for analyzer in self.analyzers.values():
            analyzer(self)
        return

    def run(self, until=None, reset_seed=True, verbose=None):
        """ Run the model once """

        # Initialization steps
        T = sc.timer()
        if not self.initialized:
            self.initialize()
            self._orig_pars = sc.dcp(self.pars)  # Create a copy of the parameters to restore after the run

        if verbose is None:
            verbose = self.pars['verbose']

        if reset_seed:
            ss.set_seed(self.pars['rand_seed'] + 1)

        # Check for AlreadyRun errors
        errormsg = None
        if until is None: until = self.npts
        if until > self.npts:
            errormsg = f'Requested to run until t={until} but the simulation end is ti={self.npts}'
        if self.ti >= until:  # NB. At the start, self.t is None so this check must occur after initialization
            errormsg = f'Simulation is currently at t={self.ti}, requested to run until ti={until} which has already been reached'
        if self.complete:
            errormsg = 'Simulation is already complete (call sim.initialize() to re-run)'
        if errormsg:
            raise AlreadyRunError(errormsg)

        # Main simulation loop
        while self.ti < until:

            # Check if we were asked to stop
            elapsed = T.toc(output=True)
            if self.pars['timelimit'] and elapsed > self.pars['timelimit']:
                sc.printv(f"Time limit ({self.pars['timelimit']} s) exceeded", 1, verbose)
                return
            elif self.pars['stopping_func'] and self.pars['stopping_func'](self):
                sc.printv("Stopping function terminated the simulation", 1, verbose)
                return

            # Print progress
            if verbose:
                simlabel = f'"{self.label}": ' if self.label else ''
                string = f'  Running {simlabel}{self.yearvec[self.ti]:0.1f} ({self.ti:2.0f}/{self.npts}) ({elapsed:0.2f} s) '
                if verbose >= 2:
                    sc.heading(string)
                elif verbose > 0:
                    if not (self.ti % int(1.0 / verbose)):
                        sc.progressbar(self.ti + 1, self.npts, label=string, length=20, newline=True)

            # Actually run the model
            self.step()

        # If simulation reached the end, finalize the results
        if self.complete:
            self.finalize(verbose=verbose)
            sc.printv(f'Run finished after {elapsed:0.2f} s.\n', 1, verbose)

        return self

    def finalize(self, verbose=None):
        """ Compute final results """

        if self.results_ready:
            # Because the results are rescaled in-place, finalizing the sim cannot be run more than once or
            # otherwise the scale factor will be applied multiple times
            raise AlreadyRunError('Simulation has already been finalized')

        # Final settings
        self.results_ready = True  # Set this first so self.summary() knows to print the results
        self.ti -= 1  # During the run, this keeps track of the next step; restore this be the final day of the sim
        return

    def shrink(self, skip_attrs=None, in_place=True):
        """
        "Shrinks" the simulation by removing the people and other memory-intensive
        attributes (e.g., some interventions and analyzers), and returns a copy of
        the "shrunken" simulation. Used to reduce the memory required for RAM or
        for saved files.

        Args:
            skip_attrs (list): a list of attributes to skip (remove) in order to perform the shrinking; default "people"
            in_place (bool): whether to perform the shrinking in place (default), or return a shrunken copy instead

        Returns:
            shrunken (Sim): a Sim object with the listed attributes removed
        """
        # By default, skip people (~90% of memory), popdict, and _orig_pars (which is just a backup)
        if skip_attrs is None:
            skip_attrs = ['people']

        # Create the new object, and copy original dict, skipping the skipped attributes
        if in_place:
            shrunken = self
            for attr in skip_attrs:
                setattr(self, attr, None)
        else:
            shrunken = object.__new__(self.__class__)
            shrunken.__dict__ = {k: (v if k not in skip_attrs else None) for k, v in self.__dict__.items()}

        # Don't return if in place
        if in_place:
            return
        else:
            return shrunken

    def save(self, filename=None, keep_people=None, skip_attrs=None, **kwargs):
        """
        Save to disk as a gzipped pickle.

        Args:
            filename (str or None): the name or path of the file to save to; if None, uses stored
            keep_people (bool or None): whether to keep the people
            skip_attrs (list): attributes to skip saving
            kwargs: passed to sc.makefilepath()

        Returns:
            filename (str): the validated absolute path to the saved file

        **Example**::

            sim.save() # Saves to a .sim file
        """

        # Set keep_people based on whether we're in the middle of a run
        if keep_people is None:
            if self.initialized and not self.results_ready:
                keep_people = True
            else:
                keep_people = False

        # Handle the filename
        if filename is None:
            filename = self.simfile
        filename = sc.makefilepath(filename=filename, **kwargs)
        self.filename = filename  # Store the actual saved filename

        # Handle the shrinkage and save
        if skip_attrs or not keep_people:
            obj = self.shrink(skip_attrs=skip_attrs, in_place=False)
        else:
            obj = self
        sc.save(filename=filename, obj=obj)

        return filename

    @staticmethod
    def load(filename, *args, **kwargs):
        """
        Load from disk from a gzipped pickle.
        """
        sim = sc.load(filename, *args, **kwargs)
        if not isinstance(sim, Sim):  # pragma: no cover
            errormsg = f'Cannot load object of {type(sim)} as a Sim object'
            raise TypeError(errormsg)
        return sim


class AlreadyRunError(RuntimeError):
    """
    This error is raised if a simulation is run in such a way that no timesteps
    will be taken. This error is a distinct type so that it can be safely caught
    and ignored if required, but it is anticipated that most of the time, calling
    :py:func:`Sim.run` and not taking any timesteps, would be an inadvertent error.
    """
    pass<|MERGE_RESOLUTION|>--- conflicted
+++ resolved
@@ -181,11 +181,7 @@
 
         # If people have not been supplied, make them
         if self.people is None:
-<<<<<<< HEAD
-            self.people = ssppl.People(n=self.pars['n_agents'], **kwargs)  # This just assigns UIDs and length
-=======
-            self.people = ss.People(self.pars['n_agents'], kwargs)  # This just assigns UIDs and length
->>>>>>> d9deff09
+            self.people = ss.People(n=self.pars['n_agents'], **kwargs)  # This just assigns UIDs and length
 
         # If a popdict has not been supplied, we can make one from location data
         if popdict is None:
