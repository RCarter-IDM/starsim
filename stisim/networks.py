--- conflicted
+++ resolved
@@ -60,12 +60,9 @@
             'beta': ss.float_,
         }
 
-<<<<<<< HEAD
         default_pars = {'multistream': True}
         self.pars = sc.mergedicts(default_pars, pars)
 
-=======
->>>>>>> f3d79dd8
         self.meta = sc.mergedicts(default_keys, key_dict)
         self.vertical = vertical  # Whether transmission is bidirectional
         self.basekey = 'p1'  # Assign a base key for calculating lengths and performing other operations
@@ -441,26 +438,19 @@
 
         # Define default parameters
         self.pars = dict()
-        self.pars['cross_layer'] = 0.05  # Proportion of agents who have concurrent cross-layer relationships
-<<<<<<< HEAD
-        self.pars['partners'] = dict(dist='poisson', par1=0.01)  # The number of concurrent sexual partners # TODO: Stream-ify
-        self.pars['acts'] = dict(dist='neg_binomial', par1=80, par2=40)  # The number of sexual acts per year # TODO: Stream-ify
-        self.pars['age_act_pars'] = dict(peak=30, retirement=100, debut_ratio=0.5, retirement_ratio=0.1) # Parameters describing changes in coital frequency over agent lifespans
-        self.pars['condoms'] = 0.2  # The proportion of acts in which condoms are used
-        self.pars['dur_pship'] = dict(dist='normal_pos', par1=1, par2=1)  # Duration of partnerships # TODO: Stream-ify
-=======
-        self.pars['partners'] = ss.poisson(rate=0.01)  # The number of concurrent sexual partners
-        self.pars['acts'] = ss.neg_binomial(mean=80, dispersion=40)  # The number of sexual acts per year
-        self.pars['age_act_pars'] = dict(peak=30, retirement=100, debut_ratio=0.5, retirement_ratio=0.1) # Parameters describing changes in coital frequency over agent lifespans
-        self.pars['condoms'] = 0.2  # The proportion of acts in which condoms are used
-        self.pars['dur_pship'] = ss.normal_pos(mean=1, std=1)  # Duration of partnerships
->>>>>>> f3d79dd8
+        self.pars['cross_layer']   = 0.05  # Proportion of agents who have concurrent cross-layer relationships
+        self.pars['partners']      = ss.poisson(rate=0.01)  # The number of concurrent sexual partners
+        self.pars['acts']          = ss.neg_binomial(mean=80, dispersion=40)  # The number of sexual acts per year
+        self.pars['age_act_pars']  = dict(peak=30, retirement=100, debut_ratio=0.5, retirement_ratio=0.1) # Parameters describing changes in coital frequency over agent lifespans
+        self.pars['condoms']       = 0.2  # The proportion of acts in which condoms are used
+        self.pars['dur_pship']     = ss.normal_pos(mean=1, std=1)  # Duration of partnerships
         self.pars['participation'] = None  # Incidence of partnership formation by age
-        self.pars['mixing'] = None  # Mixing matrices for storing age differences in partnerships
-
-        self.rng_partners = ss.Stream(self.multistream)('partners')
-        self.rng_acts = ss.Stream(self.multistream)('acts')
-        self.rng_dur_pship = ss.Stream(self.multistream)('dur_pship')
+        self.pars['mixing']        = None  # Mixing matrices for storing age differences in partnerships
+
+        # Define random number streams
+        self.rng_partners  = ss.Stream('partners')
+        self.rng_acts      = ss.Stream('acts')
+        self.rng_dur_pship = ss.Stream('dur_pship')
 
         self.update_pars(pars)
         self.get_layer_probs()
@@ -468,9 +458,15 @@
     def initialize(self, sim):
         super().initialize(sim)
 
+        # Initialize streams and connect to Distributions
         self.rng_partners.initialize(sim.streams)
+        self.pars['partners'].set_stream(self.rng_partners)
+
         self.rng_acts.initialize(sim.streams)
+        self.pars['acts'].set_stream(self.rng_acts)
+
         self.rng_dur_pship.initialize(sim.streams)
+        self.pars['dur_pship'].set_stream(self.rng_dur_pship)
 
         self.add_pairs(sim.people, ti=0)
         return
@@ -532,11 +528,7 @@
         current_partners = np.zeros((len(people)))
         current_partners[f_partnered_inds] = f_partnered_counts
         current_partners[m_partnered_inds] = m_partnered_counts
-<<<<<<< HEAD
-        partners = ss.sample(self.rng_partners, **self.pars['partners'], size=len(people)) + 1
-=======
         partners = self.pars['partners'].sample(len(people)) + 1
->>>>>>> f3d79dd8
         underpartnered = current_partners < partners  # Indices of underpartnered people
         f_eligible = f_active & underpartnered
         m_eligible = m_active & underpartnered
@@ -595,13 +587,8 @@
         p1 = np.array(f)
         p2 = selected_males
         n_partnerships = len(p1)
-<<<<<<< HEAD
-        dur = ss.sample(self.rng_dur_pship, **self.pars['dur_pship'], size=n_partnerships)
-        acts = ss.sample(self.rng_acts, **self.pars['acts'], size=n_partnerships)
-=======
         dur = self.pars['dur_pship'].sample(n_partnerships)
         acts = self.pars['acts'].sample(n_partnerships)
->>>>>>> f3d79dd8
         age_p1 = people.age[p1]
         age_p2 = people.age[p2]
 
