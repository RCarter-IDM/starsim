"""
Define example disease modules
"""

import numpy as np
import stisim as ss
import sciris as sc
from .disease import Disease
import scipy.stats as sps

class SIR(Disease):
    """
    Example SIR model

    This class implements a basic SIR model with states for susceptible,
    infected/infectious, and recovered. It also includes deaths, and basic
    results.

    Note that this class is not fully compatible with common random numbers.
    """

    def __init__(self, pars=None, *args, **kwargs):
        default_pars = {
            #'dur_inf': sps.weibull_min(c=lambda self, sim, uids: sim.people.age[uids], scale=10),#, seed='Duration of SIR Infection'),
            #'dur_inf': sps.norm(loc=lambda self, sim, uids: sim.people.age[uids], scale=2),
            'dur_inf': sps.lognorm(s=1, loc=10),
            'seed_infections': sps.bernoulli(p=0.1),
            'death_given_infection': sps.bernoulli(p=0.2),
            'beta': None,
        }

        super().__init__(pars=ss.omerge(default_pars, pars), *args, **kwargs)

        self.susceptible = ss.State('susceptible', bool, True)
        self.infected = ss.State('infected', bool, False)
        self.recovered = ss.State('recovered', bool, False)
        self.t_infected = ss.State('t_infected', float, np.nan)
        self.t_recovered = ss.State('t_recovered', float, np.nan)
        self.t_dead = ss.State('t_dead', float, np.nan)

        return

    def init_results(self, sim):
        """
        Initialize results
        """
        super().init_results(sim)
        self.results += ss.Result(self.name, 'prevalence', sim.npts, dtype=float)
        self.results += ss.Result(self.name, 'new_infections', sim.npts, dtype=int)
        return

    def update_pre(self, sim):
        # Progress infectious -> recovered
        recovered = ss.true(self.infected & (self.t_recovered <= sim.year))
        self.infected[recovered] = False
        self.recovered[recovered] = True

        # Trigger deaths
        deaths = ss.true(self.t_dead <= sim.year)
        if len(deaths):
            sim.people.request_death(deaths)
        return len(deaths)

    def update_death(self, sim, uids):
        # Reset infected/recovered flags for dead agents
        # This is an optional step. Implementing this function means that in `SIR.update_results()` the prevalence
        # calculation does not need to filter the infected agents by the alive agents. An alternative would be
        # to omit implementing this function, and instead filter by the alive agents when calculating prevalence
        super().update_death(sim, uids)
        self.infected[uids] = False
        self.recovered[uids] = False
        return

    def validate_pars(self, sim):
        if self.pars.beta is None:
            self.pars.beta = sc.objdict({k: 1 for k in sim.people.networks})
        return

    def set_initial_states(self, sim):
        """
        Set initial values for states. This could involve passing in a full set of initial conditions,
        or using init_prev, or other. Note that this is different to initialization of the State objects
        i.e., creating their dynamic array, linking them to a People instance. That should have already
        taken place by the time this method is called.
        """
        alive_uids = ss.true(sim.people.alive)
        initial_cases = self.pars['seed_infections'].filter(alive_uids)
        self.infect(sim, initial_cases, None)
        return

    def infect(self, sim, uids, from_uids):
        super().set_prognoses(sim, uids, from_uids)

        # Carry out state changes associated with infection
        self.susceptible[uids] = False
        self.infected[uids] = True
        self.t_infected[uids] = sim.year

        # Calculate and schedule future outcomes for recovery/death
        dur_inf = self.pars['dur_inf'].rvs(uids)
        will_die = self.pars['death_given_infection'].rvs(uids)
        self.t_recovered[uids[~will_die]] = sim.year + dur_inf[~will_die]
        self.t_dead[uids[will_die]] = sim.year + dur_inf[will_die]

        # Update result count of new infections - important to use += because
        # infect() may be called multiple times per timestep
        self.results['new_infections'][sim.ti] += len(uids)
        return

    def make_new_cases(self, sim): # TODO: Use function from STI
        for k, layer in sim.people.networks.items():
            if k in self.pars['beta']:
                rel_trans = (self.infected & sim.people.alive).astype(float)
                rel_sus = (self.susceptible & sim.people.alive).astype(float)
                for a, b, beta in [[layer.contacts['p1'], layer.contacts['p2'], self.pars['beta'][k]],
                                   [layer.contacts['p2'], layer.contacts['p1'], self.pars['beta'][k]]]:
                    # probability of a->b transmission
                    p_transmit = rel_trans[a] * rel_sus[b] * layer.contacts['beta'] * beta * sim.dt
                    new_cases = np.random.random(len(a)) < p_transmit # As this class is not common-random-number safe anyway, calling np.random is perfectly fine!
                    if new_cases.any():
                        self.infect(sim, b[new_cases], a[new_cases])
        return

    def update_results(self, sim):
        super().update_results(sim)
        self.results['prevalence'][sim.ti] = self.results.n_infected[sim.ti] / np.count_nonzero(sim.people.alive)
        return


class NCD(Disease):
    """
    Example non-communicable disease

    This class implements a basic NCD model with risk of developing a condition
    (e.g., hypertension, diabetes), a state for having the condition, and associated
    mortality.
    """
    def __init__(self, pars=None):
        default_pars = {
            'initial_risk': sps.bernoulli(p=0.3), # Initial prevalence of risk factors
            #'affection_rate': ss.rate(p=0.1), # Instantaneous rate of acquisition applied to those at risk (units are acquisitions / year)
            'dur_risk': sps.expon(scale=10),
            'prognosis': sps.weibull_min(c=2, scale=5), # Time in years between first becoming affected and death
        }

        super().__init__(ss.omerge(default_pars, pars))
        self.at_risk      = ss.State('at_risk', bool, False)
        self.affected     = ss.State('affected', bool, False)
        self.ti_affected  = ss.State('ti_affected', int, ss.INT_NAN)
        self.ti_dead      = ss.State('ti_dead', int, ss.INT_NAN)
        return

    @property
    def not_at_risk(self):
        return ~self.at_risk

    def set_initial_states(self, sim):
        """
        Set initial values for states. This could involve passing in a full set of initial conditions,
        or using init_prev, or other. Note that this is different to initialization of the State objects
        i.e., creating their dynamic array, linking them to a People instance. That should have already
        taken place by the time this method is called.
        """
<<<<<<< HEAD
        initial_cases = self.rng_initial.bernoulli_filter(self.pars['risk_prev'], ss.true(sim.people.alive))
        self.at_risk[initial_cases] = True
        return initial_cases

    def update_pre(self, sim):
        deaths = self.rng_dead.bernoulli_filter(sim.dt*self.pars['p_death_given_risk'], ss.true(self.affected))
=======
        alive_uids = ss.true(sim.people.alive)
        initial_risk = self.pars['initial_risk'].filter(alive_uids)
        self.at_risk[initial_risk] = True
        self.ti_affected[initial_risk] = sim.ti + sc.randround(self.pars['dur_risk'].rvs(initial_risk) / sim.dt)

        return initial_risk

    def update_pre(self, sim):
        deaths = ss.true(self.ti_dead == sim.ti)
>>>>>>> 38e531d4
        sim.people.request_death(deaths)
        self.log.add_data(deaths, died=True)
        self.results.new_deaths[sim.ti] = len(deaths) # Log deaths attributable to this module
        return

    def make_new_cases(self, sim):
<<<<<<< HEAD
        new_cases = self.rng_affected.bernoulli_filter(self.pars['p_affected_given_risk'], ss.true(self.at_risk))
=======
        #atrisk_uids = ss.true(self.at_risk)
        #new_cases = self.pars['affection_rate'].filter(atrisk_uids)
        new_cases = ss.true(self.ti_affected == sim.ti)
>>>>>>> 38e531d4
        self.affected[new_cases] = True
        prog_years = self.pars['prognosis'].rvs(new_cases)
        self.ti_dead[new_cases] = sim.ti + sc.randround(prog_years / sim.dt)
        super().set_prognoses(sim, new_cases)
        return new_cases

    def init_results(self, sim):
        """
        Initialize results
        """
        super().init_results(sim)
        self.results += ss.Result(self.name, 'n_not_at_risk', sim.npts, dtype=int)
        self.results += ss.Result(self.name, 'prevalence', sim.npts, dtype=float)
        self.results += ss.Result(self.name, 'new_deaths', sim.npts, dtype=int)
        return

    def update_results(self, sim):
        super().update_results(sim)
        self.results['n_not_at_risk'][sim.ti] = np.count_nonzero(self.not_at_risk & sim.people.alive)
        self.results['prevalence'][sim.ti] = np.count_nonzero(self.affected & sim.people.alive)/np.count_nonzero(sim.people.alive)
        self.results['new_deaths'][sim.ti] = np.count_nonzero(self.ti_dead == sim.ti)
        return
<|MERGE_RESOLUTION|>--- conflicted
+++ resolved
@@ -1,216 +1,203 @@
-"""
-Define example disease modules
-"""
-
-import numpy as np
-import stisim as ss
-import sciris as sc
-from .disease import Disease
-import scipy.stats as sps
-
-class SIR(Disease):
-    """
-    Example SIR model
-
-    This class implements a basic SIR model with states for susceptible,
-    infected/infectious, and recovered. It also includes deaths, and basic
-    results.
-
-    Note that this class is not fully compatible with common random numbers.
-    """
-
-    def __init__(self, pars=None, *args, **kwargs):
-        default_pars = {
-            #'dur_inf': sps.weibull_min(c=lambda self, sim, uids: sim.people.age[uids], scale=10),#, seed='Duration of SIR Infection'),
-            #'dur_inf': sps.norm(loc=lambda self, sim, uids: sim.people.age[uids], scale=2),
-            'dur_inf': sps.lognorm(s=1, loc=10),
-            'seed_infections': sps.bernoulli(p=0.1),
-            'death_given_infection': sps.bernoulli(p=0.2),
-            'beta': None,
-        }
-
-        super().__init__(pars=ss.omerge(default_pars, pars), *args, **kwargs)
-
-        self.susceptible = ss.State('susceptible', bool, True)
-        self.infected = ss.State('infected', bool, False)
-        self.recovered = ss.State('recovered', bool, False)
-        self.t_infected = ss.State('t_infected', float, np.nan)
-        self.t_recovered = ss.State('t_recovered', float, np.nan)
-        self.t_dead = ss.State('t_dead', float, np.nan)
-
-        return
-
-    def init_results(self, sim):
-        """
-        Initialize results
-        """
-        super().init_results(sim)
-        self.results += ss.Result(self.name, 'prevalence', sim.npts, dtype=float)
-        self.results += ss.Result(self.name, 'new_infections', sim.npts, dtype=int)
-        return
-
-    def update_pre(self, sim):
-        # Progress infectious -> recovered
-        recovered = ss.true(self.infected & (self.t_recovered <= sim.year))
-        self.infected[recovered] = False
-        self.recovered[recovered] = True
-
-        # Trigger deaths
-        deaths = ss.true(self.t_dead <= sim.year)
-        if len(deaths):
-            sim.people.request_death(deaths)
-        return len(deaths)
-
-    def update_death(self, sim, uids):
-        # Reset infected/recovered flags for dead agents
-        # This is an optional step. Implementing this function means that in `SIR.update_results()` the prevalence
-        # calculation does not need to filter the infected agents by the alive agents. An alternative would be
-        # to omit implementing this function, and instead filter by the alive agents when calculating prevalence
-        super().update_death(sim, uids)
-        self.infected[uids] = False
-        self.recovered[uids] = False
-        return
-
-    def validate_pars(self, sim):
-        if self.pars.beta is None:
-            self.pars.beta = sc.objdict({k: 1 for k in sim.people.networks})
-        return
-
-    def set_initial_states(self, sim):
-        """
-        Set initial values for states. This could involve passing in a full set of initial conditions,
-        or using init_prev, or other. Note that this is different to initialization of the State objects
-        i.e., creating their dynamic array, linking them to a People instance. That should have already
-        taken place by the time this method is called.
-        """
-        alive_uids = ss.true(sim.people.alive)
-        initial_cases = self.pars['seed_infections'].filter(alive_uids)
-        self.infect(sim, initial_cases, None)
-        return
-
-    def infect(self, sim, uids, from_uids):
-        super().set_prognoses(sim, uids, from_uids)
-
-        # Carry out state changes associated with infection
-        self.susceptible[uids] = False
-        self.infected[uids] = True
-        self.t_infected[uids] = sim.year
-
-        # Calculate and schedule future outcomes for recovery/death
-        dur_inf = self.pars['dur_inf'].rvs(uids)
-        will_die = self.pars['death_given_infection'].rvs(uids)
-        self.t_recovered[uids[~will_die]] = sim.year + dur_inf[~will_die]
-        self.t_dead[uids[will_die]] = sim.year + dur_inf[will_die]
-
-        # Update result count of new infections - important to use += because
-        # infect() may be called multiple times per timestep
-        self.results['new_infections'][sim.ti] += len(uids)
-        return
-
-    def make_new_cases(self, sim): # TODO: Use function from STI
-        for k, layer in sim.people.networks.items():
-            if k in self.pars['beta']:
-                rel_trans = (self.infected & sim.people.alive).astype(float)
-                rel_sus = (self.susceptible & sim.people.alive).astype(float)
-                for a, b, beta in [[layer.contacts['p1'], layer.contacts['p2'], self.pars['beta'][k]],
-                                   [layer.contacts['p2'], layer.contacts['p1'], self.pars['beta'][k]]]:
-                    # probability of a->b transmission
-                    p_transmit = rel_trans[a] * rel_sus[b] * layer.contacts['beta'] * beta * sim.dt
-                    new_cases = np.random.random(len(a)) < p_transmit # As this class is not common-random-number safe anyway, calling np.random is perfectly fine!
-                    if new_cases.any():
-                        self.infect(sim, b[new_cases], a[new_cases])
-        return
-
-    def update_results(self, sim):
-        super().update_results(sim)
-        self.results['prevalence'][sim.ti] = self.results.n_infected[sim.ti] / np.count_nonzero(sim.people.alive)
-        return
-
-
-class NCD(Disease):
-    """
-    Example non-communicable disease
-
-    This class implements a basic NCD model with risk of developing a condition
-    (e.g., hypertension, diabetes), a state for having the condition, and associated
-    mortality.
-    """
-    def __init__(self, pars=None):
-        default_pars = {
-            'initial_risk': sps.bernoulli(p=0.3), # Initial prevalence of risk factors
-            #'affection_rate': ss.rate(p=0.1), # Instantaneous rate of acquisition applied to those at risk (units are acquisitions / year)
-            'dur_risk': sps.expon(scale=10),
-            'prognosis': sps.weibull_min(c=2, scale=5), # Time in years between first becoming affected and death
-        }
-
-        super().__init__(ss.omerge(default_pars, pars))
-        self.at_risk      = ss.State('at_risk', bool, False)
-        self.affected     = ss.State('affected', bool, False)
-        self.ti_affected  = ss.State('ti_affected', int, ss.INT_NAN)
-        self.ti_dead      = ss.State('ti_dead', int, ss.INT_NAN)
-        return
-
-    @property
-    def not_at_risk(self):
-        return ~self.at_risk
-
-    def set_initial_states(self, sim):
-        """
-        Set initial values for states. This could involve passing in a full set of initial conditions,
-        or using init_prev, or other. Note that this is different to initialization of the State objects
-        i.e., creating their dynamic array, linking them to a People instance. That should have already
-        taken place by the time this method is called.
-        """
-<<<<<<< HEAD
-        initial_cases = self.rng_initial.bernoulli_filter(self.pars['risk_prev'], ss.true(sim.people.alive))
-        self.at_risk[initial_cases] = True
-        return initial_cases
-
-    def update_pre(self, sim):
-        deaths = self.rng_dead.bernoulli_filter(sim.dt*self.pars['p_death_given_risk'], ss.true(self.affected))
-=======
-        alive_uids = ss.true(sim.people.alive)
-        initial_risk = self.pars['initial_risk'].filter(alive_uids)
-        self.at_risk[initial_risk] = True
-        self.ti_affected[initial_risk] = sim.ti + sc.randround(self.pars['dur_risk'].rvs(initial_risk) / sim.dt)
-
-        return initial_risk
-
-    def update_pre(self, sim):
-        deaths = ss.true(self.ti_dead == sim.ti)
->>>>>>> 38e531d4
-        sim.people.request_death(deaths)
-        self.log.add_data(deaths, died=True)
-        self.results.new_deaths[sim.ti] = len(deaths) # Log deaths attributable to this module
-        return
-
-    def make_new_cases(self, sim):
-<<<<<<< HEAD
-        new_cases = self.rng_affected.bernoulli_filter(self.pars['p_affected_given_risk'], ss.true(self.at_risk))
-=======
-        #atrisk_uids = ss.true(self.at_risk)
-        #new_cases = self.pars['affection_rate'].filter(atrisk_uids)
-        new_cases = ss.true(self.ti_affected == sim.ti)
->>>>>>> 38e531d4
-        self.affected[new_cases] = True
-        prog_years = self.pars['prognosis'].rvs(new_cases)
-        self.ti_dead[new_cases] = sim.ti + sc.randround(prog_years / sim.dt)
-        super().set_prognoses(sim, new_cases)
-        return new_cases
-
-    def init_results(self, sim):
-        """
-        Initialize results
-        """
-        super().init_results(sim)
-        self.results += ss.Result(self.name, 'n_not_at_risk', sim.npts, dtype=int)
-        self.results += ss.Result(self.name, 'prevalence', sim.npts, dtype=float)
-        self.results += ss.Result(self.name, 'new_deaths', sim.npts, dtype=int)
-        return
-
-    def update_results(self, sim):
-        super().update_results(sim)
-        self.results['n_not_at_risk'][sim.ti] = np.count_nonzero(self.not_at_risk & sim.people.alive)
-        self.results['prevalence'][sim.ti] = np.count_nonzero(self.affected & sim.people.alive)/np.count_nonzero(sim.people.alive)
-        self.results['new_deaths'][sim.ti] = np.count_nonzero(self.ti_dead == sim.ti)
-        return
+"""
+Define example disease modules
+"""
+
+import numpy as np
+import stisim as ss
+import sciris as sc
+from .disease import Disease
+import scipy.stats as sps
+
+class SIR(Disease):
+    """
+    Example SIR model
+
+    This class implements a basic SIR model with states for susceptible,
+    infected/infectious, and recovered. It also includes deaths, and basic
+    results.
+
+    Note that this class is not fully compatible with common random numbers.
+    """
+
+    def __init__(self, pars=None, *args, **kwargs):
+        default_pars = {
+            #'dur_inf': sps.weibull_min(c=lambda self, sim, uids: sim.people.age[uids], scale=10),#, seed='Duration of SIR Infection'),
+            #'dur_inf': sps.norm(loc=lambda self, sim, uids: sim.people.age[uids], scale=2),
+            'dur_inf': sps.lognorm(s=1, loc=10),
+            'seed_infections': sps.bernoulli(p=0.1),
+            'death_given_infection': sps.bernoulli(p=0.2),
+            'beta': None,
+        }
+
+        super().__init__(pars=ss.omerge(default_pars, pars), *args, **kwargs)
+
+        self.susceptible = ss.State('susceptible', bool, True)
+        self.infected = ss.State('infected', bool, False)
+        self.recovered = ss.State('recovered', bool, False)
+        self.t_infected = ss.State('t_infected', float, np.nan)
+        self.t_recovered = ss.State('t_recovered', float, np.nan)
+        self.t_dead = ss.State('t_dead', float, np.nan)
+
+        return
+
+    def init_results(self, sim):
+        """
+        Initialize results
+        """
+        super().init_results(sim)
+        self.results += ss.Result(self.name, 'prevalence', sim.npts, dtype=float)
+        self.results += ss.Result(self.name, 'new_infections', sim.npts, dtype=int)
+        return
+
+    def update_pre(self, sim):
+        # Progress infectious -> recovered
+        recovered = ss.true(self.infected & (self.t_recovered <= sim.year))
+        self.infected[recovered] = False
+        self.recovered[recovered] = True
+
+        # Trigger deaths
+        deaths = ss.true(self.t_dead <= sim.year)
+        if len(deaths):
+            sim.people.request_death(deaths)
+        return len(deaths)
+
+    def update_death(self, sim, uids):
+        # Reset infected/recovered flags for dead agents
+        # This is an optional step. Implementing this function means that in `SIR.update_results()` the prevalence
+        # calculation does not need to filter the infected agents by the alive agents. An alternative would be
+        # to omit implementing this function, and instead filter by the alive agents when calculating prevalence
+        super().update_death(sim, uids)
+        self.infected[uids] = False
+        self.recovered[uids] = False
+        return
+
+    def validate_pars(self, sim):
+        if self.pars.beta is None:
+            self.pars.beta = sc.objdict({k: 1 for k in sim.people.networks})
+        return
+
+    def set_initial_states(self, sim):
+        """
+        Set initial values for states. This could involve passing in a full set of initial conditions,
+        or using init_prev, or other. Note that this is different to initialization of the State objects
+        i.e., creating their dynamic array, linking them to a People instance. That should have already
+        taken place by the time this method is called.
+        """
+        alive_uids = ss.true(sim.people.alive)
+        initial_cases = self.pars['seed_infections'].filter(alive_uids)
+        self.infect(sim, initial_cases, None)
+        return
+
+    def infect(self, sim, uids, from_uids):
+        super().set_prognoses(sim, uids, from_uids)
+
+        # Carry out state changes associated with infection
+        self.susceptible[uids] = False
+        self.infected[uids] = True
+        self.t_infected[uids] = sim.year
+
+        # Calculate and schedule future outcomes for recovery/death
+        dur_inf = self.pars['dur_inf'].rvs(uids)
+        will_die = self.pars['death_given_infection'].rvs(uids)
+        self.t_recovered[uids[~will_die]] = sim.year + dur_inf[~will_die]
+        self.t_dead[uids[will_die]] = sim.year + dur_inf[will_die]
+
+        # Update result count of new infections - important to use += because
+        # infect() may be called multiple times per timestep
+        self.results['new_infections'][sim.ti] += len(uids)
+        return
+
+    def make_new_cases(self, sim): # TODO: Use function from STI
+        for k, layer in sim.people.networks.items():
+            if k in self.pars['beta']:
+                rel_trans = (self.infected & sim.people.alive).astype(float)
+                rel_sus = (self.susceptible & sim.people.alive).astype(float)
+                for a, b, beta in [[layer.contacts['p1'], layer.contacts['p2'], self.pars['beta'][k]],
+                                   [layer.contacts['p2'], layer.contacts['p1'], self.pars['beta'][k]]]:
+                    # probability of a->b transmission
+                    p_transmit = rel_trans[a] * rel_sus[b] * layer.contacts['beta'] * beta * sim.dt
+                    new_cases = np.random.random(len(a)) < p_transmit # As this class is not common-random-number safe anyway, calling np.random is perfectly fine!
+                    if new_cases.any():
+                        self.infect(sim, b[new_cases], a[new_cases])
+        return
+
+    def update_results(self, sim):
+        super().update_results(sim)
+        self.results['prevalence'][sim.ti] = self.results.n_infected[sim.ti] / np.count_nonzero(sim.people.alive)
+        return
+
+
+class NCD(Disease):
+    """
+    Example non-communicable disease
+
+    This class implements a basic NCD model with risk of developing a condition
+    (e.g., hypertension, diabetes), a state for having the condition, and associated
+    mortality.
+    """
+    def __init__(self, pars=None):
+        default_pars = {
+            'initial_risk': sps.bernoulli(p=0.3), # Initial prevalence of risk factors
+            #'affection_rate': ss.rate(p=0.1), # Instantaneous rate of acquisition applied to those at risk (units are acquisitions / year)
+            'dur_risk': sps.expon(scale=10),
+            'prognosis': sps.weibull_min(c=2, scale=5), # Time in years between first becoming affected and death
+        }
+
+        super().__init__(ss.omerge(default_pars, pars))
+        self.at_risk      = ss.State('at_risk', bool, False)
+        self.affected     = ss.State('affected', bool, False)
+        self.ti_affected  = ss.State('ti_affected', int, ss.INT_NAN)
+        self.ti_dead      = ss.State('ti_dead', int, ss.INT_NAN)
+        return
+
+    @property
+    def not_at_risk(self):
+        return ~self.at_risk
+
+    def set_initial_states(self, sim):
+        """
+        Set initial values for states. This could involve passing in a full set of initial conditions,
+        or using init_prev, or other. Note that this is different to initialization of the State objects
+        i.e., creating their dynamic array, linking them to a People instance. That should have already
+        taken place by the time this method is called.
+        """
+        alive_uids = ss.true(sim.people.alive)
+        initial_risk = self.pars['initial_risk'].filter(alive_uids)
+        self.at_risk[initial_risk] = True
+        self.ti_affected[initial_risk] = sim.ti + sc.randround(self.pars['dur_risk'].rvs(initial_risk) / sim.dt)
+
+        return initial_risk
+
+    def update_pre(self, sim):
+        deaths = ss.true(self.ti_dead == sim.ti)
+        sim.people.request_death(deaths)
+        self.log.add_data(deaths, died=True)
+        self.results.new_deaths[sim.ti] = len(deaths) # Log deaths attributable to this module
+        return
+
+    def make_new_cases(self, sim):
+        #atrisk_uids = ss.true(self.at_risk)
+        #new_cases = self.pars['affection_rate'].filter(atrisk_uids)
+        new_cases = ss.true(self.ti_affected == sim.ti)
+        self.affected[new_cases] = True
+        prog_years = self.pars['prognosis'].rvs(new_cases)
+        self.ti_dead[new_cases] = sim.ti + sc.randround(prog_years / sim.dt)
+        super().set_prognoses(sim, new_cases)
+        return new_cases
+
+    def init_results(self, sim):
+        """
+        Initialize results
+        """
+        super().init_results(sim)
+        self.results += ss.Result(self.name, 'n_not_at_risk', sim.npts, dtype=int)
+        self.results += ss.Result(self.name, 'prevalence', sim.npts, dtype=float)
+        self.results += ss.Result(self.name, 'new_deaths', sim.npts, dtype=int)
+        return
+
+    def update_results(self, sim):
+        super().update_results(sim)
+        self.results['n_not_at_risk'][sim.ti] = np.count_nonzero(self.not_at_risk & sim.people.alive)
+        self.results['prevalence'][sim.ti] = np.count_nonzero(self.affected & sim.people.alive)/np.count_nonzero(sim.people.alive)
+        self.results['new_deaths'][sim.ti] = np.count_nonzero(self.ti_dead == sim.ti)
+        return