"""
Base classes for diseases
"""

import numpy as np
import sciris as sc
import stisim as ss
import scipy.stats as sps
import networkx as nx
from operator import itemgetter
import pandas as pd

__all__ = ['InfectionLog', 'Disease', 'STI']

class InfectionLog(nx.MultiDiGraph):
    """
    Record infections

    The infection log records transmission events and optionally other data
    associated with each transmission. Basic functionality is to track
    transmission with

    >>> Disease.log.append(source, target, t)

    Seed infections can be recorded with a source of `None`, although all infections
    should have a target and a time. Other data can be captured in the log, either at
    the time of creation, or later on. For example

    >>> Disease.log.append(source, target, t, network='msm')

    could be used by a module to track the network in which transmission took place.
    Modules can optionally add per-infection outcomes later as well, for example

    >>> Disease.log.add_data(source, t_dead=2024.25)

    This would be equivalent to having specified the data at the original time the log
    entry was created - however, it is more useful for tracking events that may or may
    not occur after the infection and could be modified by interventions (e.g., tracking
    diagnosis, treatment, notification etc.)

    A table of outcomes can be returned using `InfectionLog.line_list()`
    """
    # Add entries
    # Add items to the most recent infection for an agent

    def add_data(self, uids, **kwargs):
        """
        Record extra infection data

        This method can be used to add data to an existing transmission event.
        The most recent transmission event will be used

        :param uid: The UID of the target node (the agent that was infected)
        :param kwargs: Remaining arguments are stored as edge data
        """
        for uid in sc.promotetoarray(uids):
            source, target, key = max(self.in_edges(uid, keys=True), key=itemgetter(2,0)) # itemgetter twice as fast as lambda apparently
            self[source][target][key].update(**kwargs)

    def append(self, source, target, t, **kwargs):
        self.add_edge(source, target, key=t, **kwargs)

    @property
    def line_list(self):
        """
        Return a tabular representation of the log

        This function returns a dataframe containing columns for all quantities
        recorded in the log. Note that the log will contain `NaN` for quantities
        that are defined for some edges and not others (and which are missing for
        a particular entry)
        """
        if len(self) == 0:
            return pd.DataFrame(columns=['t','source','target'])

        entries = []
        for source, target, t, data in self.edges(keys=True, data=True):
            d = data.copy()
            d.update(source=source, target=target, t=t)
            entries.append(d)
        df = pd.DataFrame.from_records(entries)
        df = df.sort_values(['t','source','target'])
        df = df.reset_index(drop=True)

        # Use Pandas "Int64" type to allow nullable integers. This allows the 'source' column
        # to have an integer type corresponding to UIDs while simultaneously supporting the use
        # of null values to represent exogenous/seed infections
        df = df.fillna(pd.NA)
        df['source'] = df['source'].astype("Int64")
        df['target'] = df['target'].astype("Int64")

        return df


class Disease(ss.Module):
    """ Base module class for diseases """

    def __init__(self, *args, **kwargs):
        super().__init__(*args, **kwargs)
        self.results = ss.ndict(type=ss.Result)
        self.log = InfectionLog()
        self.new_cases_RNG = ss.MultiRNG(name=f'New cases of {self.name}')
        return

    @property
    def _boolean_states(self):
        """
        Iterator over states with boolean type

        For diseases, these states typically represent attributes like 'susceptible',
        'infectious', 'diagnosed' etc. These variables are typically useful to

        :return:
        """
        for state in self.states:
            if state.dtype == bool:
                yield state
        return

    def initialize(self, sim):
        super().initialize(sim)
        self.validate_pars(sim)
        self.init_results(sim)
        self.set_initial_states(sim)
        return

    def finalize(self, sim):
        super().finalize(sim)
        self.finalize_results(sim)
        return

    def validate_pars(self, sim):
        """
        Perform any parameter validation

        :return: None if parameters are all valid
        :raises: Exception if there are any invalid parameters (or if the initialization is otherwise invalid in some way)
        """
        pass

    def set_initial_states(self, sim):
        """
        Set initial values for states

        This could involve passing in a full set of initial conditions,
        or using init_prev, or other. Note that this is different to initialization of the State objects
        i.e., creating their dynamic array, linking them to a People instance. That should have already
        taken place by the time this method is called. This method is about supplying initial values
        for the states (e.g., seeding initial infections)
        """
        pass

    def init_results(self, sim):
        """
        Initialize results

        By default, diseases all report on counts for any boolean states e.g., if
        a disease contains a boolean state 'susceptible' it will automatically contain a
        Result for 'n_susceptible'
        """
        for state in self._boolean_states:
            self.results += ss.Result(self.name, f'n_{state.name}', sim.npts, dtype=int, scale=True)
        return

    def finalize_results(self, sim):
        """
        Finalize results
        """
        super().finalize_results(sim)
        return

    def update_pre(self, sim):
        """
        Carry out autonomous updates at the start of the timestep (prior to transmission)

        :param sim:
        :return:
        """
        pass

    def update_death(self, sim, uids):
        """
        Carry out state changes upon death

        This function is triggered after deaths are resolved, and before analyzers are run.
        See the SIR example model for a typical use case - deaths are requested as an autonomous
        update, to take effect after transmission on the same timestep. State changes that occur
        upon death (e.g., clearing an `infected` flag) are executed in this function. That also
        allows an intervention to avert a death scheduled on the same timestep, without having
        to undo any state changes that have already been applied (because they only run via this
        function if the death actually occurs).

        Depending on the module and the results it produces, it may or may not be necessary
        to implement this.

        :param sim:
        :param uids:
        :return:
        """
        pass

    def make_new_cases(self, sim):
        """
        Add new cases of the disease

        This method is agnostic as to the mechanism by which new cases occur. This
        could be through transmission (parametrized in different ways, which may or
        may not use the contact networks) or it may be based on risk factors/seeding,
        as may be the case for non-communicable diseases.

        It is expected that this method will internally call Disease.set_prognoses()
        at some point.

        """
        pass


    def set_prognoses(self, sim, target_uids, source_uids=None):
        """
        Set prognoses upon infection/acquisition

        This function assigns state values upon infection or acquisition of
        the disease. It would normally be called somewhere towards the end of
        `Disease.make_new_cases()`. Infections will automatically be added to
        the log as part of this operation.

        The from_uids are relevant for infectious diseases, but would be left
        as `None` for NCDs.

        :param sim:
        :param uids: UIDs for agents to assign disease progoses to
        :param from_uids: Optionally specify the infecting agent
        :return:
        """
        if source_uids is None:
            for target in target_uids:
                self.log.append(np.nan, target, sim.year)
        else:
            for target, source in zip(target_uids, source_uids):
                self.log.append(source, target, sim.year)


    def update_results(self, sim):
        """
        Update results

        This function is executed after transmission in all modules has been resolved.
        This allows result updates at this point to capture outcomes dependent on multiple
        modules, where relevant.
        """
        for state in self._boolean_states:
            self.results[f'n_{state.name}'][sim.ti] = np.count_nonzero(state & sim.people.alive)
        return



class STI(Disease):
    """
    Base class for STIs used in STIsim

    This class contains specializations for STI transmission (i.e., implements network-based
    transmission with directional beta values) and defines attributes that STIsim connectors
    operate on to capture co-infection
    """

    def __init__(self, *args, **kwargs):
        super().__init__(*args, **kwargs)
        self.rel_sus     = ss.State('rel_sus', float, 1)
        self.rel_sev     = ss.State('rel_sev', float, 1)
        self.rel_trans   = ss.State('rel_trans', float, 1)
        self.susceptible = ss.State('susceptible', bool, True)
        self.infected    = ss.State('infected', bool, False)
        self.ti_infected = ss.State('ti_infected', int, ss.INT_NAN)
        return

    @property
    def infectious(self):
        """
        Generally defined as an alias for infected, although these may differ in some diseases.
        Transmission comes from infectious people; prevalence estimates may include infected people who don't transmit
        """
        return self.infected


    def validate_pars(self, sim):
        """
        Perform any parameter validation
        """
        super().validate_pars(sim)
        if 'beta' not in self.pars:
            self.pars.beta = sc.objdict({k: [1, 1] for k in sim.people.networks})
        return

    def set_initial_states(self, sim):
        """
        Set initial values for states. This could involve passing in a full set of initial conditions,
        or using init_prev, or other. Note that this is different to initialization of the State objects
        i.e., creating their dynamic array, linking them to a People instance. That should have already
        taken place by the time this method is called.
        """
        if self.pars['seed_infections'] is None:
            return

        alive_uids = ss.true(sim.people.alive) # Maybe just sim.people.uid?
        initial_cases = self.pars['seed_infections'].filter(alive_uids)

        self.set_prognoses(sim, initial_cases)  # TODO: sentinel value to indicate seeds?
        return

    def init_results(self, sim):
        """
        Initialize results
        """
        super().init_results(sim)
<<<<<<< HEAD
        self.results += ss.Result(module=self.name, name='prevalence', shape=sim.npts, dtype=float, scale=False)
        self.results += ss.Result(module=self.name, name='new_infections', shape=sim.npts, dtype=int, scale=True)
=======
        self.results += ss.Result(self.name, 'prevalence', sim.npts, dtype=float, scale=False)
        self.results += ss.Result(self.name, 'new_infections', sim.npts, dtype=int, scale=True)
>>>>>>> cd94506d
        return

    def update_pre(self, sim):
        """
        Carry out autonomous updates at the start of the timestep (prior to transmission)

        :param sim:
        :return:
        """
        pass

    def _make_new_cases_singlerng(self, people):
        # Not common-random-number-safe, but more efficient for when not using the multirng feature
        new_cases = []
        sources = []
        for k, layer in people.networks.items():
            if k in self.pars['beta']:
                contacts = layer.contacts
                rel_trans = (self.infected & people.alive) * self.rel_trans
                rel_sus = (self.susceptible & people.alive) * self.rel_sus
                for a, b, beta in [[contacts.p1, contacts.p2, self.pars.beta[k][0]],
                                   [contacts.p2, contacts.p1, self.pars.beta[k][1]]]:
                    if beta == 0:
                        continue
                    # probability of a->b transmission
                    p_transmit = rel_trans[a] * rel_sus[b] * contacts.beta * beta * people.dt
                    new_cases_bool = np.random.random(len(a)) < p_transmit # As this class is not common-random-number safe anyway, calling np.random is perfectly fine!
                    new_cases.append(b[new_cases_bool])
                    sources.append(a[new_cases_bool])
        return np.concatenate(new_cases), np.concatenate(sources)

    def _make_new_cases_multirng(self, people):
        '''
        Common-random-number-safe transmission code works by computing the
        probability of each _node_ acquiring a case rather than checking if each
        _edge_ transmits.

        Subsequent step uses a roulette wheel with slotted RNG to determine
        infection source.
        '''
        n = len(people.uid) # TODO: possibly could be shortened to just the people who are alive
        p_acq_node = np.zeros(n)

        dfs = []
        for lkey, layer in people.networks.items():
            if lkey in self.pars['beta']:
                contacts = layer.contacts
                rel_trans = self.rel_trans * (self.infected & people.alive)
                rel_sus = self.rel_sus * (self.susceptible & people.alive)

                a_to_b = ['p1', 'p2', self.pars.beta[lkey][0]]
                b_to_a = ['p2', 'p1', self.pars.beta[lkey][1]]
                for lbl_src, lbl_tgt, beta in [a_to_b, b_to_a]: # Transmission from a --> b
                    if beta == 0:
                        continue

                    a, b = contacts[lbl_src], contacts[lbl_tgt]
                    df = pd.DataFrame({'p1': a, 'p2': b})
                    df['p'] = (rel_trans[a] * rel_sus[b] * contacts.beta * beta * people.dt).values
                    df = df.loc[df['p']>0]
                    dfs.append(df)

        df = pd.concat(dfs)
        if len(df) == 0:
            return [], []

        p_acq_node = df.groupby('p2').apply(lambda x: 1-np.prod(1-x['p']))
        uids = p_acq_node.index.values

        # Slotted draw, need to find a long-term place for this logic
        slots = people.slot[uids]
        new_cases_bool = sps.uniform.rvs(size=np.max(slots)+1)[slots] < p_acq_node.values
        new_cases = uids[new_cases_bool]

        # Now choose infection source for new cases
        def choose_source(df):
            if len(df) == 1: # Easy if only one possible source
                src_idx = 0
            else:
                # Roulette selection using slotted draw r associated with this new case
                cumsum = df['p'] / df['p'].sum()
                src_idx = np.argmax(cumsum >= df['r'])
            return df['p1'].iloc[src_idx]

        df['r'] = sps.uniform.rvs(size=np.max(slots)+1)[slots]
        sources = df.set_index('p2').loc[new_cases].groupby('p2').apply(choose_source)

        return new_cases, sources[new_cases].values

    def make_new_cases(self, sim):
        """ Add new cases of module, through transmission, incidence, etc. """

        # Call methods to generate the new cases across all layers
        if not ss.options.multirng:
            # Determine new cases for singlerng
            new_cases, sources = self._make_new_cases_singlerng(sim.people)
        else:
            # Determine new cases for multirng
            new_cases, sources = self._make_new_cases_multirng(sim.people)

        return len(new_cases)  # Number of new cases made

    def _set_cases(self, sim, target_uids, source_uids=None):
        congenital = sim.people.age[target_uids] <= sim.dt
        src_c = source_uids[congenital] if source_uids is not None else None
        src_p = source_uids[~congenital] if source_uids is not None else None
        self.set_congenital(sim, target_uids[congenital], src_c)
        self.set_prognoses(sim, target_uids[~congenital], src_p)
        return

    def set_prognoses(self, sim, target_uids, source_uids=None):
        pass

    def set_congenital(self, sim, target_uids, source_uids=None):
        pass

    def update_results(self, sim):
        super().update_results(sim)
        self.results['prevalence'][sim.ti] = self.results.n_infected[sim.ti] / np.count_nonzero(sim.people.alive)
        self.results['new_infections'][sim.ti] = np.count_nonzero(self.ti_infected == sim.ti)
<|MERGE_RESOLUTION|>--- conflicted
+++ resolved
@@ -1,441 +1,436 @@
-"""
-Base classes for diseases
-"""
-
-import numpy as np
-import sciris as sc
-import stisim as ss
-import scipy.stats as sps
-import networkx as nx
-from operator import itemgetter
-import pandas as pd
-
-__all__ = ['InfectionLog', 'Disease', 'STI']
-
-class InfectionLog(nx.MultiDiGraph):
-    """
-    Record infections
-
-    The infection log records transmission events and optionally other data
-    associated with each transmission. Basic functionality is to track
-    transmission with
-
-    >>> Disease.log.append(source, target, t)
-
-    Seed infections can be recorded with a source of `None`, although all infections
-    should have a target and a time. Other data can be captured in the log, either at
-    the time of creation, or later on. For example
-
-    >>> Disease.log.append(source, target, t, network='msm')
-
-    could be used by a module to track the network in which transmission took place.
-    Modules can optionally add per-infection outcomes later as well, for example
-
-    >>> Disease.log.add_data(source, t_dead=2024.25)
-
-    This would be equivalent to having specified the data at the original time the log
-    entry was created - however, it is more useful for tracking events that may or may
-    not occur after the infection and could be modified by interventions (e.g., tracking
-    diagnosis, treatment, notification etc.)
-
-    A table of outcomes can be returned using `InfectionLog.line_list()`
-    """
-    # Add entries
-    # Add items to the most recent infection for an agent
-
-    def add_data(self, uids, **kwargs):
-        """
-        Record extra infection data
-
-        This method can be used to add data to an existing transmission event.
-        The most recent transmission event will be used
-
-        :param uid: The UID of the target node (the agent that was infected)
-        :param kwargs: Remaining arguments are stored as edge data
-        """
-        for uid in sc.promotetoarray(uids):
-            source, target, key = max(self.in_edges(uid, keys=True), key=itemgetter(2,0)) # itemgetter twice as fast as lambda apparently
-            self[source][target][key].update(**kwargs)
-
-    def append(self, source, target, t, **kwargs):
-        self.add_edge(source, target, key=t, **kwargs)
-
-    @property
-    def line_list(self):
-        """
-        Return a tabular representation of the log
-
-        This function returns a dataframe containing columns for all quantities
-        recorded in the log. Note that the log will contain `NaN` for quantities
-        that are defined for some edges and not others (and which are missing for
-        a particular entry)
-        """
-        if len(self) == 0:
-            return pd.DataFrame(columns=['t','source','target'])
-
-        entries = []
-        for source, target, t, data in self.edges(keys=True, data=True):
-            d = data.copy()
-            d.update(source=source, target=target, t=t)
-            entries.append(d)
-        df = pd.DataFrame.from_records(entries)
-        df = df.sort_values(['t','source','target'])
-        df = df.reset_index(drop=True)
-
-        # Use Pandas "Int64" type to allow nullable integers. This allows the 'source' column
-        # to have an integer type corresponding to UIDs while simultaneously supporting the use
-        # of null values to represent exogenous/seed infections
-        df = df.fillna(pd.NA)
-        df['source'] = df['source'].astype("Int64")
-        df['target'] = df['target'].astype("Int64")
-
-        return df
-
-
-class Disease(ss.Module):
-    """ Base module class for diseases """
-
-    def __init__(self, *args, **kwargs):
-        super().__init__(*args, **kwargs)
-        self.results = ss.ndict(type=ss.Result)
-        self.log = InfectionLog()
-        self.new_cases_RNG = ss.MultiRNG(name=f'New cases of {self.name}')
-        return
-
-    @property
-    def _boolean_states(self):
-        """
-        Iterator over states with boolean type
-
-        For diseases, these states typically represent attributes like 'susceptible',
-        'infectious', 'diagnosed' etc. These variables are typically useful to
-
-        :return:
-        """
-        for state in self.states:
-            if state.dtype == bool:
-                yield state
-        return
-
-    def initialize(self, sim):
-        super().initialize(sim)
-        self.validate_pars(sim)
-        self.init_results(sim)
-        self.set_initial_states(sim)
-        return
-
-    def finalize(self, sim):
-        super().finalize(sim)
-        self.finalize_results(sim)
-        return
-
-    def validate_pars(self, sim):
-        """
-        Perform any parameter validation
-
-        :return: None if parameters are all valid
-        :raises: Exception if there are any invalid parameters (or if the initialization is otherwise invalid in some way)
-        """
-        pass
-
-    def set_initial_states(self, sim):
-        """
-        Set initial values for states
-
-        This could involve passing in a full set of initial conditions,
-        or using init_prev, or other. Note that this is different to initialization of the State objects
-        i.e., creating their dynamic array, linking them to a People instance. That should have already
-        taken place by the time this method is called. This method is about supplying initial values
-        for the states (e.g., seeding initial infections)
-        """
-        pass
-
-    def init_results(self, sim):
-        """
-        Initialize results
-
-        By default, diseases all report on counts for any boolean states e.g., if
-        a disease contains a boolean state 'susceptible' it will automatically contain a
-        Result for 'n_susceptible'
-        """
-        for state in self._boolean_states:
-            self.results += ss.Result(self.name, f'n_{state.name}', sim.npts, dtype=int, scale=True)
-        return
-
-    def finalize_results(self, sim):
-        """
-        Finalize results
-        """
-        super().finalize_results(sim)
-        return
-
-    def update_pre(self, sim):
-        """
-        Carry out autonomous updates at the start of the timestep (prior to transmission)
-
-        :param sim:
-        :return:
-        """
-        pass
-
-    def update_death(self, sim, uids):
-        """
-        Carry out state changes upon death
-
-        This function is triggered after deaths are resolved, and before analyzers are run.
-        See the SIR example model for a typical use case - deaths are requested as an autonomous
-        update, to take effect after transmission on the same timestep. State changes that occur
-        upon death (e.g., clearing an `infected` flag) are executed in this function. That also
-        allows an intervention to avert a death scheduled on the same timestep, without having
-        to undo any state changes that have already been applied (because they only run via this
-        function if the death actually occurs).
-
-        Depending on the module and the results it produces, it may or may not be necessary
-        to implement this.
-
-        :param sim:
-        :param uids:
-        :return:
-        """
-        pass
-
-    def make_new_cases(self, sim):
-        """
-        Add new cases of the disease
-
-        This method is agnostic as to the mechanism by which new cases occur. This
-        could be through transmission (parametrized in different ways, which may or
-        may not use the contact networks) or it may be based on risk factors/seeding,
-        as may be the case for non-communicable diseases.
-
-        It is expected that this method will internally call Disease.set_prognoses()
-        at some point.
-
-        """
-        pass
-
-
-    def set_prognoses(self, sim, target_uids, source_uids=None):
-        """
-        Set prognoses upon infection/acquisition
-
-        This function assigns state values upon infection or acquisition of
-        the disease. It would normally be called somewhere towards the end of
-        `Disease.make_new_cases()`. Infections will automatically be added to
-        the log as part of this operation.
-
-        The from_uids are relevant for infectious diseases, but would be left
-        as `None` for NCDs.
-
-        :param sim:
-        :param uids: UIDs for agents to assign disease progoses to
-        :param from_uids: Optionally specify the infecting agent
-        :return:
-        """
-        if source_uids is None:
-            for target in target_uids:
-                self.log.append(np.nan, target, sim.year)
-        else:
-            for target, source in zip(target_uids, source_uids):
-                self.log.append(source, target, sim.year)
-
-
-    def update_results(self, sim):
-        """
-        Update results
-
-        This function is executed after transmission in all modules has been resolved.
-        This allows result updates at this point to capture outcomes dependent on multiple
-        modules, where relevant.
-        """
-        for state in self._boolean_states:
-            self.results[f'n_{state.name}'][sim.ti] = np.count_nonzero(state & sim.people.alive)
-        return
-
-
-
-class STI(Disease):
-    """
-    Base class for STIs used in STIsim
-
-    This class contains specializations for STI transmission (i.e., implements network-based
-    transmission with directional beta values) and defines attributes that STIsim connectors
-    operate on to capture co-infection
-    """
-
-    def __init__(self, *args, **kwargs):
-        super().__init__(*args, **kwargs)
-        self.rel_sus     = ss.State('rel_sus', float, 1)
-        self.rel_sev     = ss.State('rel_sev', float, 1)
-        self.rel_trans   = ss.State('rel_trans', float, 1)
-        self.susceptible = ss.State('susceptible', bool, True)
-        self.infected    = ss.State('infected', bool, False)
-        self.ti_infected = ss.State('ti_infected', int, ss.INT_NAN)
-        return
-
-    @property
-    def infectious(self):
-        """
-        Generally defined as an alias for infected, although these may differ in some diseases.
-        Transmission comes from infectious people; prevalence estimates may include infected people who don't transmit
-        """
-        return self.infected
-
-
-    def validate_pars(self, sim):
-        """
-        Perform any parameter validation
-        """
-        super().validate_pars(sim)
-        if 'beta' not in self.pars:
-            self.pars.beta = sc.objdict({k: [1, 1] for k in sim.people.networks})
-        return
-
-    def set_initial_states(self, sim):
-        """
-        Set initial values for states. This could involve passing in a full set of initial conditions,
-        or using init_prev, or other. Note that this is different to initialization of the State objects
-        i.e., creating their dynamic array, linking them to a People instance. That should have already
-        taken place by the time this method is called.
-        """
-        if self.pars['seed_infections'] is None:
-            return
-
-        alive_uids = ss.true(sim.people.alive) # Maybe just sim.people.uid?
-        initial_cases = self.pars['seed_infections'].filter(alive_uids)
-
-        self.set_prognoses(sim, initial_cases)  # TODO: sentinel value to indicate seeds?
-        return
-
-    def init_results(self, sim):
-        """
-        Initialize results
-        """
-        super().init_results(sim)
-<<<<<<< HEAD
-        self.results += ss.Result(module=self.name, name='prevalence', shape=sim.npts, dtype=float, scale=False)
-        self.results += ss.Result(module=self.name, name='new_infections', shape=sim.npts, dtype=int, scale=True)
-=======
-        self.results += ss.Result(self.name, 'prevalence', sim.npts, dtype=float, scale=False)
-        self.results += ss.Result(self.name, 'new_infections', sim.npts, dtype=int, scale=True)
->>>>>>> cd94506d
-        return
-
-    def update_pre(self, sim):
-        """
-        Carry out autonomous updates at the start of the timestep (prior to transmission)
-
-        :param sim:
-        :return:
-        """
-        pass
-
-    def _make_new_cases_singlerng(self, people):
-        # Not common-random-number-safe, but more efficient for when not using the multirng feature
-        new_cases = []
-        sources = []
-        for k, layer in people.networks.items():
-            if k in self.pars['beta']:
-                contacts = layer.contacts
-                rel_trans = (self.infected & people.alive) * self.rel_trans
-                rel_sus = (self.susceptible & people.alive) * self.rel_sus
-                for a, b, beta in [[contacts.p1, contacts.p2, self.pars.beta[k][0]],
-                                   [contacts.p2, contacts.p1, self.pars.beta[k][1]]]:
-                    if beta == 0:
-                        continue
-                    # probability of a->b transmission
-                    p_transmit = rel_trans[a] * rel_sus[b] * contacts.beta * beta * people.dt
-                    new_cases_bool = np.random.random(len(a)) < p_transmit # As this class is not common-random-number safe anyway, calling np.random is perfectly fine!
-                    new_cases.append(b[new_cases_bool])
-                    sources.append(a[new_cases_bool])
-        return np.concatenate(new_cases), np.concatenate(sources)
-
-    def _make_new_cases_multirng(self, people):
-        '''
-        Common-random-number-safe transmission code works by computing the
-        probability of each _node_ acquiring a case rather than checking if each
-        _edge_ transmits.
-
-        Subsequent step uses a roulette wheel with slotted RNG to determine
-        infection source.
-        '''
-        n = len(people.uid) # TODO: possibly could be shortened to just the people who are alive
-        p_acq_node = np.zeros(n)
-
-        dfs = []
-        for lkey, layer in people.networks.items():
-            if lkey in self.pars['beta']:
-                contacts = layer.contacts
-                rel_trans = self.rel_trans * (self.infected & people.alive)
-                rel_sus = self.rel_sus * (self.susceptible & people.alive)
-
-                a_to_b = ['p1', 'p2', self.pars.beta[lkey][0]]
-                b_to_a = ['p2', 'p1', self.pars.beta[lkey][1]]
-                for lbl_src, lbl_tgt, beta in [a_to_b, b_to_a]: # Transmission from a --> b
-                    if beta == 0:
-                        continue
-
-                    a, b = contacts[lbl_src], contacts[lbl_tgt]
-                    df = pd.DataFrame({'p1': a, 'p2': b})
-                    df['p'] = (rel_trans[a] * rel_sus[b] * contacts.beta * beta * people.dt).values
-                    df = df.loc[df['p']>0]
-                    dfs.append(df)
-
-        df = pd.concat(dfs)
-        if len(df) == 0:
-            return [], []
-
-        p_acq_node = df.groupby('p2').apply(lambda x: 1-np.prod(1-x['p']))
-        uids = p_acq_node.index.values
-
-        # Slotted draw, need to find a long-term place for this logic
-        slots = people.slot[uids]
-        new_cases_bool = sps.uniform.rvs(size=np.max(slots)+1)[slots] < p_acq_node.values
-        new_cases = uids[new_cases_bool]
-
-        # Now choose infection source for new cases
-        def choose_source(df):
-            if len(df) == 1: # Easy if only one possible source
-                src_idx = 0
-            else:
-                # Roulette selection using slotted draw r associated with this new case
-                cumsum = df['p'] / df['p'].sum()
-                src_idx = np.argmax(cumsum >= df['r'])
-            return df['p1'].iloc[src_idx]
-
-        df['r'] = sps.uniform.rvs(size=np.max(slots)+1)[slots]
-        sources = df.set_index('p2').loc[new_cases].groupby('p2').apply(choose_source)
-
-        return new_cases, sources[new_cases].values
-
-    def make_new_cases(self, sim):
-        """ Add new cases of module, through transmission, incidence, etc. """
-
-        # Call methods to generate the new cases across all layers
-        if not ss.options.multirng:
-            # Determine new cases for singlerng
-            new_cases, sources = self._make_new_cases_singlerng(sim.people)
-        else:
-            # Determine new cases for multirng
-            new_cases, sources = self._make_new_cases_multirng(sim.people)
-
-        return len(new_cases)  # Number of new cases made
-
-    def _set_cases(self, sim, target_uids, source_uids=None):
-        congenital = sim.people.age[target_uids] <= sim.dt
-        src_c = source_uids[congenital] if source_uids is not None else None
-        src_p = source_uids[~congenital] if source_uids is not None else None
-        self.set_congenital(sim, target_uids[congenital], src_c)
-        self.set_prognoses(sim, target_uids[~congenital], src_p)
-        return
-
-    def set_prognoses(self, sim, target_uids, source_uids=None):
-        pass
-
-    def set_congenital(self, sim, target_uids, source_uids=None):
-        pass
-
-    def update_results(self, sim):
-        super().update_results(sim)
-        self.results['prevalence'][sim.ti] = self.results.n_infected[sim.ti] / np.count_nonzero(sim.people.alive)
-        self.results['new_infections'][sim.ti] = np.count_nonzero(self.ti_infected == sim.ti)
+"""
+Base classes for diseases
+"""
+
+import numpy as np
+import sciris as sc
+import stisim as ss
+import scipy.stats as sps
+import networkx as nx
+from operator import itemgetter
+import pandas as pd
+
+__all__ = ['InfectionLog', 'Disease', 'STI']
+
+class InfectionLog(nx.MultiDiGraph):
+    """
+    Record infections
+
+    The infection log records transmission events and optionally other data
+    associated with each transmission. Basic functionality is to track
+    transmission with
+
+    >>> Disease.log.append(source, target, t)
+
+    Seed infections can be recorded with a source of `None`, although all infections
+    should have a target and a time. Other data can be captured in the log, either at
+    the time of creation, or later on. For example
+
+    >>> Disease.log.append(source, target, t, network='msm')
+
+    could be used by a module to track the network in which transmission took place.
+    Modules can optionally add per-infection outcomes later as well, for example
+
+    >>> Disease.log.add_data(source, t_dead=2024.25)
+
+    This would be equivalent to having specified the data at the original time the log
+    entry was created - however, it is more useful for tracking events that may or may
+    not occur after the infection and could be modified by interventions (e.g., tracking
+    diagnosis, treatment, notification etc.)
+
+    A table of outcomes can be returned using `InfectionLog.line_list()`
+    """
+    # Add entries
+    # Add items to the most recent infection for an agent
+
+    def add_data(self, uids, **kwargs):
+        """
+        Record extra infection data
+
+        This method can be used to add data to an existing transmission event.
+        The most recent transmission event will be used
+
+        :param uid: The UID of the target node (the agent that was infected)
+        :param kwargs: Remaining arguments are stored as edge data
+        """
+        for uid in sc.promotetoarray(uids):
+            source, target, key = max(self.in_edges(uid, keys=True), key=itemgetter(2,0)) # itemgetter twice as fast as lambda apparently
+            self[source][target][key].update(**kwargs)
+
+    def append(self, source, target, t, **kwargs):
+        self.add_edge(source, target, key=t, **kwargs)
+
+    @property
+    def line_list(self):
+        """
+        Return a tabular representation of the log
+
+        This function returns a dataframe containing columns for all quantities
+        recorded in the log. Note that the log will contain `NaN` for quantities
+        that are defined for some edges and not others (and which are missing for
+        a particular entry)
+        """
+        if len(self) == 0:
+            return pd.DataFrame(columns=['t','source','target'])
+
+        entries = []
+        for source, target, t, data in self.edges(keys=True, data=True):
+            d = data.copy()
+            d.update(source=source, target=target, t=t)
+            entries.append(d)
+        df = pd.DataFrame.from_records(entries)
+        df = df.sort_values(['t','source','target'])
+        df = df.reset_index(drop=True)
+
+        # Use Pandas "Int64" type to allow nullable integers. This allows the 'source' column
+        # to have an integer type corresponding to UIDs while simultaneously supporting the use
+        # of null values to represent exogenous/seed infections
+        df = df.fillna(pd.NA)
+        df['source'] = df['source'].astype("Int64")
+        df['target'] = df['target'].astype("Int64")
+
+        return df
+
+
+class Disease(ss.Module):
+    """ Base module class for diseases """
+
+    def __init__(self, *args, **kwargs):
+        super().__init__(*args, **kwargs)
+        self.results = ss.ndict(type=ss.Result)
+        self.log = InfectionLog()
+        self.new_cases_RNG = ss.MultiRNG(name=f'New cases of {self.name}')
+        return
+
+    @property
+    def _boolean_states(self):
+        """
+        Iterator over states with boolean type
+
+        For diseases, these states typically represent attributes like 'susceptible',
+        'infectious', 'diagnosed' etc. These variables are typically useful to
+
+        :return:
+        """
+        for state in self.states:
+            if state.dtype == bool:
+                yield state
+        return
+
+    def initialize(self, sim):
+        super().initialize(sim)
+        self.validate_pars(sim)
+        self.init_results(sim)
+        self.set_initial_states(sim)
+        return
+
+    def finalize(self, sim):
+        super().finalize(sim)
+        self.finalize_results(sim)
+        return
+
+    def validate_pars(self, sim):
+        """
+        Perform any parameter validation
+
+        :return: None if parameters are all valid
+        :raises: Exception if there are any invalid parameters (or if the initialization is otherwise invalid in some way)
+        """
+        pass
+
+    def set_initial_states(self, sim):
+        """
+        Set initial values for states
+
+        This could involve passing in a full set of initial conditions,
+        or using init_prev, or other. Note that this is different to initialization of the State objects
+        i.e., creating their dynamic array, linking them to a People instance. That should have already
+        taken place by the time this method is called. This method is about supplying initial values
+        for the states (e.g., seeding initial infections)
+        """
+        pass
+
+    def init_results(self, sim):
+        """
+        Initialize results
+
+        By default, diseases all report on counts for any boolean states e.g., if
+        a disease contains a boolean state 'susceptible' it will automatically contain a
+        Result for 'n_susceptible'
+        """
+        for state in self._boolean_states:
+            self.results += ss.Result(self.name, f'n_{state.name}', sim.npts, dtype=int, scale=True)
+        return
+
+    def finalize_results(self, sim):
+        """
+        Finalize results
+        """
+        super().finalize_results(sim)
+        return
+
+    def update_pre(self, sim):
+        """
+        Carry out autonomous updates at the start of the timestep (prior to transmission)
+
+        :param sim:
+        :return:
+        """
+        pass
+
+    def update_death(self, sim, uids):
+        """
+        Carry out state changes upon death
+
+        This function is triggered after deaths are resolved, and before analyzers are run.
+        See the SIR example model for a typical use case - deaths are requested as an autonomous
+        update, to take effect after transmission on the same timestep. State changes that occur
+        upon death (e.g., clearing an `infected` flag) are executed in this function. That also
+        allows an intervention to avert a death scheduled on the same timestep, without having
+        to undo any state changes that have already been applied (because they only run via this
+        function if the death actually occurs).
+
+        Depending on the module and the results it produces, it may or may not be necessary
+        to implement this.
+
+        :param sim:
+        :param uids:
+        :return:
+        """
+        pass
+
+    def make_new_cases(self, sim):
+        """
+        Add new cases of the disease
+
+        This method is agnostic as to the mechanism by which new cases occur. This
+        could be through transmission (parametrized in different ways, which may or
+        may not use the contact networks) or it may be based on risk factors/seeding,
+        as may be the case for non-communicable diseases.
+
+        It is expected that this method will internally call Disease.set_prognoses()
+        at some point.
+
+        """
+        pass
+
+
+    def set_prognoses(self, sim, target_uids, source_uids=None):
+        """
+        Set prognoses upon infection/acquisition
+
+        This function assigns state values upon infection or acquisition of
+        the disease. It would normally be called somewhere towards the end of
+        `Disease.make_new_cases()`. Infections will automatically be added to
+        the log as part of this operation.
+
+        The from_uids are relevant for infectious diseases, but would be left
+        as `None` for NCDs.
+
+        :param sim:
+        :param uids: UIDs for agents to assign disease progoses to
+        :param from_uids: Optionally specify the infecting agent
+        :return:
+        """
+        if source_uids is None:
+            for target in target_uids:
+                self.log.append(np.nan, target, sim.year)
+        else:
+            for target, source in zip(target_uids, source_uids):
+                self.log.append(source, target, sim.year)
+
+
+    def update_results(self, sim):
+        """
+        Update results
+
+        This function is executed after transmission in all modules has been resolved.
+        This allows result updates at this point to capture outcomes dependent on multiple
+        modules, where relevant.
+        """
+        for state in self._boolean_states:
+            self.results[f'n_{state.name}'][sim.ti] = np.count_nonzero(state & sim.people.alive)
+        return
+
+
+
+class STI(Disease):
+    """
+    Base class for STIs used in STIsim
+
+    This class contains specializations for STI transmission (i.e., implements network-based
+    transmission with directional beta values) and defines attributes that STIsim connectors
+    operate on to capture co-infection
+    """
+
+    def __init__(self, *args, **kwargs):
+        super().__init__(*args, **kwargs)
+        self.rel_sus     = ss.State('rel_sus', float, 1)
+        self.rel_sev     = ss.State('rel_sev', float, 1)
+        self.rel_trans   = ss.State('rel_trans', float, 1)
+        self.susceptible = ss.State('susceptible', bool, True)
+        self.infected    = ss.State('infected', bool, False)
+        self.ti_infected = ss.State('ti_infected', int, ss.INT_NAN)
+        return
+
+    @property
+    def infectious(self):
+        """
+        Generally defined as an alias for infected, although these may differ in some diseases.
+        Transmission comes from infectious people; prevalence estimates may include infected people who don't transmit
+        """
+        return self.infected
+
+
+    def validate_pars(self, sim):
+        """
+        Perform any parameter validation
+        """
+        super().validate_pars(sim)
+        if 'beta' not in self.pars:
+            self.pars.beta = sc.objdict({k: [1, 1] for k in sim.people.networks})
+        return
+
+    def set_initial_states(self, sim):
+        """
+        Set initial values for states. This could involve passing in a full set of initial conditions,
+        or using init_prev, or other. Note that this is different to initialization of the State objects
+        i.e., creating their dynamic array, linking them to a People instance. That should have already
+        taken place by the time this method is called.
+        """
+        if self.pars['seed_infections'] is None:
+            return
+
+        alive_uids = ss.true(sim.people.alive) # Maybe just sim.people.uid?
+        initial_cases = self.pars['seed_infections'].filter(alive_uids)
+
+        self.set_prognoses(sim, initial_cases)  # TODO: sentinel value to indicate seeds?
+        return
+
+    def init_results(self, sim):
+        """
+        Initialize results
+        """
+        super().init_results(sim)
+        self.results += ss.Result(self.name, 'prevalence', sim.npts, dtype=float, scale=False)
+        self.results += ss.Result(self.name, 'new_infections', sim.npts, dtype=int, scale=True)
+        return
+
+    def update_pre(self, sim):
+        """
+        Carry out autonomous updates at the start of the timestep (prior to transmission)
+
+        :param sim:
+        :return:
+        """
+        pass
+
+    def _make_new_cases_singlerng(self, people):
+        # Not common-random-number-safe, but more efficient for when not using the multirng feature
+        new_cases = []
+        sources = []
+        for k, layer in people.networks.items():
+            if k in self.pars['beta']:
+                contacts = layer.contacts
+                rel_trans = (self.infected & people.alive) * self.rel_trans
+                rel_sus = (self.susceptible & people.alive) * self.rel_sus
+                for a, b, beta in [[contacts.p1, contacts.p2, self.pars.beta[k][0]],
+                                   [contacts.p2, contacts.p1, self.pars.beta[k][1]]]:
+                    if beta == 0:
+                        continue
+                    # probability of a->b transmission
+                    p_transmit = rel_trans[a] * rel_sus[b] * contacts.beta * beta * people.dt
+                    new_cases_bool = np.random.random(len(a)) < p_transmit # As this class is not common-random-number safe anyway, calling np.random is perfectly fine!
+                    new_cases.append(b[new_cases_bool])
+                    sources.append(a[new_cases_bool])
+        return np.concatenate(new_cases), np.concatenate(sources)
+
+    def _make_new_cases_multirng(self, people):
+        '''
+        Common-random-number-safe transmission code works by computing the
+        probability of each _node_ acquiring a case rather than checking if each
+        _edge_ transmits.
+
+        Subsequent step uses a roulette wheel with slotted RNG to determine
+        infection source.
+        '''
+        n = len(people.uid) # TODO: possibly could be shortened to just the people who are alive
+        p_acq_node = np.zeros(n)
+
+        dfs = []
+        for lkey, layer in people.networks.items():
+            if lkey in self.pars['beta']:
+                contacts = layer.contacts
+                rel_trans = self.rel_trans * (self.infected & people.alive)
+                rel_sus = self.rel_sus * (self.susceptible & people.alive)
+
+                a_to_b = ['p1', 'p2', self.pars.beta[lkey][0]]
+                b_to_a = ['p2', 'p1', self.pars.beta[lkey][1]]
+                for lbl_src, lbl_tgt, beta in [a_to_b, b_to_a]: # Transmission from a --> b
+                    if beta == 0:
+                        continue
+
+                    a, b = contacts[lbl_src], contacts[lbl_tgt]
+                    df = pd.DataFrame({'p1': a, 'p2': b})
+                    df['p'] = (rel_trans[a] * rel_sus[b] * contacts.beta * beta * people.dt).values
+                    df = df.loc[df['p']>0]
+                    dfs.append(df)
+
+        df = pd.concat(dfs)
+        if len(df) == 0:
+            return [], []
+
+        p_acq_node = df.groupby('p2').apply(lambda x: 1-np.prod(1-x['p']))
+        uids = p_acq_node.index.values
+
+        # Slotted draw, need to find a long-term place for this logic
+        slots = people.slot[uids]
+        new_cases_bool = sps.uniform.rvs(size=np.max(slots)+1)[slots] < p_acq_node.values
+        new_cases = uids[new_cases_bool]
+
+        # Now choose infection source for new cases
+        def choose_source(df):
+            if len(df) == 1: # Easy if only one possible source
+                src_idx = 0
+            else:
+                # Roulette selection using slotted draw r associated with this new case
+                cumsum = df['p'] / df['p'].sum()
+                src_idx = np.argmax(cumsum >= df['r'])
+            return df['p1'].iloc[src_idx]
+
+        df['r'] = sps.uniform.rvs(size=np.max(slots)+1)[slots]
+        sources = df.set_index('p2').loc[new_cases].groupby('p2').apply(choose_source)
+
+        return new_cases, sources[new_cases].values
+
+    def make_new_cases(self, sim):
+        """ Add new cases of module, through transmission, incidence, etc. """
+
+        # Call methods to generate the new cases across all layers
+        if not ss.options.multirng:
+            # Determine new cases for singlerng
+            new_cases, sources = self._make_new_cases_singlerng(sim.people)
+        else:
+            # Determine new cases for multirng
+            new_cases, sources = self._make_new_cases_multirng(sim.people)
+
+        return len(new_cases)  # Number of new cases made
+
+    def _set_cases(self, sim, target_uids, source_uids=None):
+        congenital = sim.people.age[target_uids] <= sim.dt
+        src_c = source_uids[congenital] if source_uids is not None else None
+        src_p = source_uids[~congenital] if source_uids is not None else None
+        self.set_congenital(sim, target_uids[congenital], src_c)
+        self.set_prognoses(sim, target_uids[~congenital], src_p)
+        return
+
+    def set_prognoses(self, sim, target_uids, source_uids=None):
+        pass
+
+    def set_congenital(self, sim, target_uids, source_uids=None):
+        pass
+
+    def update_results(self, sim):
+        super().update_results(sim)
+        self.results['prevalence'][sim.ti] = self.results.n_infected[sim.ti] / np.count_nonzero(sim.people.alive)
+        self.results['new_infections'][sim.ti] = np.count_nonzero(self.ti_infected == sim.ti)