"""
Numerical utilities
"""

# %% Housekeeping

import warnings
import numpy as np
import sciris as sc
import stisim as ss


# What functions are externally visible -- note, this gets populated in each section below
__all__ = []

# System constants
__all__ += ['INT_NAN']

INT_NAN = np.iinfo(np.int32).max  # Value to use to flag invalid content (i.e., an integer value we are treating like NaN, since NaN can't be stored in an integer array)


# %% Helper functions
__all__ += ['ndict', 'omerge', 'warn', 'unique', 'find_contacts']


class ndict(sc.objdict):
    """
    A dictionary-like class that provides additional functionalities for handling named items.

    Args:
        name (str): The items' attribute to use as keys.
        type (type): The expected type of items.
        strict (bool): If True, only items with the specified attribute will be accepted.

    **Examples**::

        networks = ss.ndict(ss.simple_sexual(), ss.maternal())
        networks = ss.ndict([ss.simple_sexual(), ss.maternal()])
        networks = ss.ndict({'simple_sexual':ss.simple_sexual(), 'maternal':ss.maternal()})

    """

    def __init__(self, *args, name='name', type=None, strict=True, **kwargs):
        self.setattribute('_name', name) # Since otherwise treated as keys
        self.setattribute('_type', type)
        self.setattribute('_strict', strict)
        self._initialize(*args, **kwargs)
        return
    
    def append(self, arg, key=None):
        valid = False
        if arg is None:
            return # Nothing to do
        elif hasattr(arg, self._name):
            key = key or getattr(arg, self._name)
            valid = True
        elif isinstance(arg, dict):
            if self._name in arg:
                key = key or arg[self._name]
                valid = True
            else:
                for k,v in arg.items():
                    self.append(v, key=k)
                valid = None # Skip final processing
        elif not self._strict:
            key = key or f'item{len(self)+1}'
            valid = True
        else:
            valid = False
        
        if valid is True:
            self._check_type(arg)
            self[key] = arg
        elif valid is None:
            pass # Nothing to do
        else:
            errormsg = f'Could not interpret argument {arg}: does not have expected attribute "{self._name}"'
            raise ValueError(errormsg)
            
        return
        
    def _check_type(self, arg):
        """ Check types """
        if self._type is not None:
            if not isinstance(arg, self._type):
                errormsg = f'The following item does not have the expected type {self._type}:\n{arg}'
                raise TypeError(errormsg)
        return
    
    def _initialize(self, *args, **kwargs):
        args = sc.mergelists(*args)
        for arg in args:
            self.append(arg)
        for key,arg in kwargs.items():
            self.append(arg, key=key)
        return
    
    def copy(self):
        new = self.__class__.__new__(name=self._name, type=self._type, strict=self._strict)
        new.update(self)
        return new
    
    def __add__(self, dict2):
        """ Allow c = a + b """
        new = self.copy()
        new.append(dict2)
        return new

    def __iadd__(self, dict2):
        """ Allow a += b """
        self.append(dict2)
        return self


def omerge(*args, **kwargs):
    """ Merge things into an objdict """
    return sc.objdict(sc.mergedicts(*args, **kwargs))


def warn(msg, category=None, verbose=None, die=None):
    """ Helper function to handle warnings -- not for the user """

    # Handle inputs
    warnopt = ss.options.warnings if not die else 'error'
    if category is None:
        category = RuntimeWarning
    if verbose is None:
        verbose = ss.options.verbose

    # Handle the different options
    if warnopt in ['error', 'errors']:  # Include alias since hard to remember
        raise category(msg)
    elif warnopt == 'warn':
        msg = '\n' + msg
        warnings.warn(msg, category=category, stacklevel=2)
    elif warnopt == 'print':
        if verbose:
            msg = 'Warning: ' + msg
            print(msg)
    elif warnopt == 'ignore':
        pass
    else:
        options = ['error', 'warn', 'print', 'ignore']
        errormsg = f'Could not understand "{warnopt}": should be one of {options}'
        raise ValueError(errormsg)

    return


def unique(arr):
    """
    Find the unique elements and counts in an array.
    Equivalent to np.unique(return_counts=True) but ~5x faster, and
    only works for arrays of positive integers.
    """
    counts = np.bincount(arr.ravel())
    unique = np.flatnonzero(counts)
    counts = counts[unique]
    return unique, counts


def find_contacts(p1, p2, inds):  # pragma: no cover
    """
    Variation on Network.find_contacts() that avoids sorting.

    A set is returned here rather than a sorted array so that custom tracing interventions can efficiently
    add extra people. For a version with sorting by default, see Network.find_contacts(). Indices must be
    an int64 array since this is what's returned by true() etc. functions by default.
    """
    pairing_partners = set()
    inds = set(inds)
    for i in range(len(p1)):
        if p1[i] in inds:
            pairing_partners.add(p2[i])
        if p2[i] in inds:
            pairing_partners.add(p1[i])
    return pairing_partners


# %% Seed methods

__all__ += ['set_seed']


def set_seed(seed=None):
    """
    Reset the random seed. This function also resets Python's built-in random
    number generated.

    Args:
        seed (int): the random seed
    """
    # Dies if a float is given
    if seed is not None:
        seed = int(seed)
    np.random.seed(seed)  # If None, reinitializes it
    return


# %% Probabilities -- mostly not jitted since performance gain is minimal

<<<<<<< HEAD
__all__ += ['binomial_filter', 'binomial_arr', 'n_poisson', 'n_neg_binomial']
=======
__all__ += ['binomial_arr', 'binomial_filter', 'n_poisson', 'n_neg_binomial']

>>>>>>> 7f70e65b

def binomial_arr(prob_arr):
    '''
    Binomial (Bernoulli) trials each with different probabilities.

    Args:
        prob_arr (array): array of probabilities

    Returns:
         Boolean array of which trials on the input array succeeded

    **Example**::

        outcomes = ss.binomial_arr([0.1, 0.1, 0.2, 0.2, 0.8, 0.8]) # Perform 6 trials with different probabilities
    '''
    return np.random.random(prob_arr.shape) < prob_arr


def binomial_filter(prob, arr):
    """
    Binomial "filter" -- the same as n_binomial, except return
    the elements of arr that succeeded.

    Args:
        prob (float): probability of each trial succeeding
        arr (array): the array to be filtered

    Returns:
        Subset of array for which trials succeeded

    **Example**::

        inds = ss.binomial_filter(0.5, np.arange(20)**2) # Which values in the (arbitrary) array passed the coin flip
    """
    return arr[(np.random.random(len(arr)) < prob).nonzero()[0]]


def binomial_arr(prob_arr):
    """
    Binomial (Bernoulli) trials each with different probabilities.

    Args:
        prob_arr (array): array of probabilities

    Returns:
         Boolean array of which trials on the input array succeeded

    **Example**::

        outcomes = ss.binomial_arr([0.1, 0.1, 0.2, 0.2, 0.8, 0.8]) # Perform 6 trials with different probabilities
    """
    return np.random.random(prob_arr.shape) < prob_arr


def n_poisson(rate, n):
    """
    An array of Poisson trials.

    Args:
        rate (float): the rate of the Poisson process (mean)
        n (int): number of trials

    **Example**::

        outcomes = ss.n_poisson(100, 20) # 20 Poisson trials with mean 100
    """
    return np.random.poisson(rate, n)


def n_neg_binomial(rate, dispersion, n, step=1):  # Numba not used due to incompatible implementation
    """
    An array of negative binomial trials. See ss.sample() for more explanation.

    Args:
        rate (float): the rate of the process (mean, same as Poisson)
        dispersion (float):  dispersion parameter; lower is more dispersion, i.e. 0 = infinite, ∞ = Poisson
        n (int): number of trials
        step (float): the step size to use if non-integer outputs are desired

    **Example**::

        outcomes = ss.n_neg_binomial(100, 1, 50) # 50 negative binomial trials with mean 100 and dispersion roughly equal to mean (large-mean limit)
        outcomes = ss.n_neg_binomial(1, 100, 20) # 20 negative binomial trials with mean 1 and dispersion still roughly equal to mean (approximately Poisson)
    """
    nbn_n = dispersion
    nbn_p = dispersion / (rate / step + dispersion)
    samples = np.random.negative_binomial(n=nbn_n, p=nbn_p, size=n) * step
    return samples


# %% Simple array operations

__all__ += ['true', 'false', 'defined', 'undefined']


def true(state):
    """
    Returns the UIDs of the values of the array that are true

    Args:
        state (State, FusedArray)

    **Example**::

        inds = ss.true(people.alive) # Returns array of UIDs of alive agents
    """

    return state.uid.__array__()[np.nonzero(state.__array__())]


def false(state):
    """
    Returns the indices of the values of the array that are false.

    Args:
        state (State, FusedArray)

    **Example**::

        inds = ss.false(people.alive) # Returns array of UIDs of dead agents
    """
    return state.uid.__array__()[np.nonzero(~state.__array__())]


def defined(arr):
    """
    Returns the indices of the values of the array that are not-nan.

    Args:
        arr (array): any array

    **Example**::

        inds = ss.defined(np.array([1,np.nan,0,np.nan,1,0,1]))
    """
    return (~np.isnan(arr)).nonzero()[-1]


def undefined(arr):
    """
    Returns the indices of the values of the array that are not-nan.

    Args:
        arr (array): any array

    **Example**::

        inds = ss.defined(np.array([1,np.nan,0,np.nan,1,0,1]))
    """
    return np.isnan(arr).nonzero()[-1]<|MERGE_RESOLUTION|>--- conflicted
+++ resolved
@@ -199,12 +199,8 @@
 
 # %% Probabilities -- mostly not jitted since performance gain is minimal
 
-<<<<<<< HEAD
-__all__ += ['binomial_filter', 'binomial_arr', 'n_poisson', 'n_neg_binomial']
-=======
 __all__ += ['binomial_arr', 'binomial_filter', 'n_poisson', 'n_neg_binomial']
 
->>>>>>> 7f70e65b
 
 def binomial_arr(prob_arr):
     '''
