--- conflicted
+++ resolved
@@ -6,13 +6,9 @@
 import numpy as np
 import sciris as sc
 import stisim as ss
-from .states import DynamicView, State, INT_NAN
 
 __all__ = ['BasePeople', 'People']
-<<<<<<< HEAD
-=======
-
->>>>>>> 972da669
+
 
 # %% Main people class
 class BasePeople(sc.prettyobj):
@@ -25,13 +21,8 @@
     def __init__(self, n):
 
         self.initialized = False
-<<<<<<< HEAD
-        self._uid_map = DynamicView(int, fill_value=INT_NAN) # This variable tracks all UIDs ever created
-        self.uid = DynamicView(int, fill_value=INT_NAN) # This variable tracks all UIDs currently in use
-=======
         self._uid_map = ss.DynamicView(int, fill_value=ss.INT_NAN) # This variable tracks all UIDs ever created
         self.uid = ss.DynamicView(int, fill_value=ss.INT_NAN) # This variable tracks all UIDs currently in use
->>>>>>> 972da669
 
         self._uid_map.initialize(n)
         self._uid_map[:] = np.arange(0, n)
@@ -52,15 +43,8 @@
     def add_state(self, state):
         if id(state) not in self._states:
             self._states[id(state)] = state
-<<<<<<< HEAD
-        return
-
-=======
-
-    def __len__(self):
-        return len(self.uid)
-
->>>>>>> 972da669
+        return
+
     def grow(self, n):
         """
         Increase the number of agents
@@ -69,7 +53,6 @@
         """
         start_uid = len(self._uid_map)
         start_idx = len(self.uid)
-<<<<<<< HEAD
 
         new_uids = np.arange(start_uid, start_uid+n)
         new_inds = np.arange(start_idx, start_idx+n)
@@ -104,41 +87,6 @@
         self._uid_map[:] = INT_NAN # Clear out all previously used UIDs
         self._uid_map[keep_uids] = np.arange(0, len(keep_uids)) # Assign the array indices for all of the current UIDs
         return
-=======
-
-        new_uids = np.arange(start_uid, start_uid+n)
-        new_inds = np.arange(start_idx, start_idx+n)
-
-        self._uid_map.grow(n)
-        self._uid_map[new_uids] = new_inds
-
-        self.uid.grow(n)
-        self.uid[new_inds] = new_uids
-
-        for state in self._states.values():
-            state.grow(n)
-
-        return new_uids
-
-    def remove(self, uids_to_remove):
-        """
-        Reduce the number of agents
-
-        :param uids_to_remove: An int/list/array containing the UID(s) to remove
-        """
-        # Calculate the *indices* to keep
-        keep_uids = self.uid[~np.in1d(self.uid, uids_to_remove)] # Calculate UIDs to keep
-        keep_inds = self._uid_map[keep_uids] # Calculate indices to keep
-
-        # Trim the UIDs and states
-        self.uid._trim(keep_inds)
-        for state in self._states.values():
-            state._trim(keep_inds)
-
-        # Update the UID map
-        self._uid_map[:] = ss.INT_NAN # Clear out all previously used UIDs
-        self._uid_map[keep_uids] = np.arange(0, len(keep_uids)) # Assign the array indices for all of the current UIDs
->>>>>>> 972da669
 
 
     def __getitem__(self, key):
@@ -191,34 +139,20 @@
     # %% Basic methods
 
     def __init__(self, n, extra_states=None, networks=None):
-<<<<<<< HEAD
         """ Initialize """
-=======
-        """
-        Initialize
-        """
->>>>>>> 972da669
 
         super().__init__(n)
         
+        self.initialized = False
         self.version = ss.__version__  # Store version info
 
         states = [
-<<<<<<< HEAD
-            State('age', float),
-            State('female', bool, False),
-            State('debut', float),
-            State('alive', bool, True),
-            State('ti_dead', float, np.nan),  # Time index for death
-            State('scale', float, 1.0),
-=======
             ss.State('age', float),
             ss.State('female', bool, False),
             ss.State('debut', float),
             ss.State('alive', bool, True),
             ss.State('ti_dead', float, np.nan),  # Time index for death
             ss.State('scale', float, 1.0),
->>>>>>> 972da669
         ]
         states.extend(sc.promotetolist(extra_states))
 
@@ -231,16 +165,8 @@
             setattr(self, state.name, state)
         self.networks = ss.ndict(networks)
 
-<<<<<<< HEAD
-        return
-
-=======
-        self.initialized = False
-        self.version = ss.__version__  # Store version info
-
-        return
-
->>>>>>> 972da669
+        return
+
     def initialize(self, popdict=None):
         """ Initialize people by setting their attributes """
         if popdict is None: # TODO: update
@@ -313,13 +239,9 @@
     @property
     def dead(self):
         """ Dead boolean """
-<<<<<<< HEAD
-        return ~self.alive
-=======
         return ~self.alive
 
     @property
     def male(self):
         """ Male boolean """
-        return ~self.female
->>>>>>> 972da669
+        return ~self.female