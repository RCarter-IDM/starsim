"""
Defines the People class and functions associated with making people
"""

# %% Imports
import numpy as np
import pandas as pd
import sciris as sc
import stisim as ss

__all__ = ['BasePeople', 'People']

# %% Main people class
class BasePeople(sc.prettyobj):
    """
    A class to handle all the boilerplate for people -- everything interesting 
    happens in the People class, whereas this class exists to handle the less 
    interesting implementation details.
    """

    def __init__(self, n):

        self.initialized = False
        self._uid_map = ss.DynamicView(int, fill_value=ss.INT_NAN)  # This variable tracks all UIDs ever created
        self.uid = ss.DynamicView(int, fill_value=ss.INT_NAN)  # This variable tracks all UIDs currently in use

        self._uid_map.initialize(n)
        self._uid_map[:] = np.arange(0, n)
        self.uid.initialize(n)
        self.uid[:] = np.arange(0, n)

        self.ti = None  # Track simulation time index
        self.dt = np.nan  # Track simulation time step

        # We internally store states in a dict keyed by the memory ID of the state, so that we can have colliding names
        # e.g., across modules, but we will never change the size of a State multiple times in the same iteration over
        # _states. This is a hidden variable because it is internally used to synchronize the size of all States contained
        # within the sim, regardless of where they are. In contrast, `People.states` offers a more user-friendly way to access
        # a selection of the states e.g., module states could be added in there, while intervention states might not
        self._states = {}

    def __len__(self):
        """ Length of people """
        return len(self.uid)

    def add_state(self, state):
        if id(state) not in self._states:
            self._states[id(state)] = state
        return

    def grow(self, n):
        """
        Increase the number of agents

        :param n: Integer number of agents to add
        """
        start_uid = len(self._uid_map)
        start_idx = len(self.uid)

        new_uids = np.arange(start_uid, start_uid + n)
        new_inds = np.arange(start_idx, start_idx + n)

        self._uid_map.grow(n)
        self._uid_map[new_uids] = new_inds

        self.uid.grow(n)
        self.uid[new_inds] = new_uids

        for state in self._states.values():
            state.grow(n)

        return new_uids

    def grow_uids(self, uids):
        """
        Increase the number of agents given new uids to add

        :param uids: uids of agents to add, but need to check for collisions
        """
        start_uid = len(self._uid_map)
        ids_in_map = np.intersect1d(uids, self._uid_map, assume_unique=False, return_indices=True)[1]
        if len(ids_in_map):
            is_collision = ~np.isnan(self.age[uids[ids_in_map]])
            #collisions = ss.false(is_collision)
            if is_collision.any():
                n_collisions = is_collision.sum()
                uids[ids_in_map[is_collision]] = np.arange(start_uid, start_uid + n_collisions) # Put at end, will mess up rng coherence slightly
                #raise Exception('no bueno')
                print(f'Encountered {n_collisions} collisions')

        n = uids.max() - start_uid + 1
        if n > 0:
            new_uids = self.grow(n)
            self.alive[new_uids] = False # Override the default

        # Restore sensible defaults
        self.age[uids] = 0
        self.alive[uids] = True
        
        return uids # MAY NEED TO MODIFY IF COLLISION

    def remove(self, uids_to_remove):
        """
        Reduce the number of agents

        :param uids_to_remove: An int/list/array containing the UID(s) to remove
        """

        # Shortcut exit if nothing to do
        if len(uids_to_remove) == 0:
            return

        # Calculate the *indices* to keep
        keep_uids = self.uid[~np.in1d(self.uid, uids_to_remove)]  # Calculate UIDs to keep
        keep_inds = self._uid_map[keep_uids]  # Calculate indices to keep

        # Trim the UIDs and states
        self.uid._trim(keep_inds)
        for state in self._states.values():
            state._trim(keep_inds)

        # Update the UID map
        self._uid_map[:] = ss.INT_NAN  # Clear out all previously used UIDs
        self._uid_map[keep_uids] = np.arange(0, len(keep_uids))  # Assign the array indices for all of the current UIDs

        # Remove the UIDs from the network too
        for network in self.networks.values():
            network.remove_uids(uids_to_remove)

        return

    def __getitem__(self, key):
        """
        Allow people['attr'] instead of getattr(people, 'attr')
        If the key is an integer, alias `people.person()` to return a `Person` instance
        """
        if isinstance(key, int):
            return self.person(key)  # TODO: need to re-implement
        else:
            return self.__getattribute__(key)

    def __setitem__(self, key, value):
        """ Ditto """
        return self.__setattr__(key, value)

    def __iter__(self):
        """ Iterate over people """
        for i in range(len(self)):
            yield self[i]


class People(BasePeople):
    """
    A class to perform all the operations on the people
    This class is usually created automatically by the sim. The only required input
    argument is the population size, but typically the full parameters dictionary
    will get passed instead since it will be needed before the People object is
    initialized.

    Note that this class handles the mechanics of updating the actual people, while
    ``ss.BasePeople`` takes care of housekeeping (saving, loading, exporting, etc.).
    Please see the BasePeople class for additional methods.

    Args:
        pars (dict): the sim parameters, e.g. sim.pars -- alternatively, if a number, interpreted as n_agents
        strict (bool): whether to only create keys that are already in self.meta.person; otherwise, let any key be set
        pop_trend (dataframe): a dataframe of years and population sizes, if available
        kwargs (dict): the actual data, e.g. from a popdict, being specified

    **Examples**::
        ppl = ss.People(2000)
    """

    # %% Basic methods

    def __init__(self, n, age_data=None, extra_states=None, networks=None, rand_seed=0):
        """ Initialize """

        super().__init__(n)

        self.initialized = False
        self.version = ss.__version__  # Store version info

        self.rng_female  = ss.Stream('female')
        states = [
            ss.State('slot', int, ss.INT_NAN), # MUST BE FIRST
            ss.State('age', float, np.nan), # NaN until conceived
            ss.State('female', bool, ss.bernoulli(0.5, rng=self.rng_female)),
            ss.State('debut', float),
            ss.State('alive', bool, True), # Redundant with ti_dead == ss.INT_NAN
            ss.State('ti_dead', int, ss.INT_NAN),  # Time index for death
            ss.State('scale', float, 1.0),
        ]
        states.extend(sc.promotetolist(extra_states))
<<<<<<< HEAD
        self.states = ss.ndict(states)
        self.networks = ss.ndict(networks)
=======

        self.states = ss.ndict()
        self._initialize_states(states)
        self.networks = ss.Networks(networks)
>>>>>>> 51680137

        # Set initial age distribution - likely move this somewhere else later
        self.rng_agedist  = ss.Stream('agedist')
        self.age_data_dist = self.get_age_dist(age_data, self.rng_agedist)

        return

    @staticmethod
    def get_age_dist(age_data, rng):
        """ Return an age distribution based on provided data """
        if age_data is None: return ss.uniform(0, 100, rng=rng)
        if sc.checktype(age_data, pd.DataFrame):
<<<<<<< HEAD
            return ss.from_data(vals=age_data['value'].values, bins=age_data['age'].values, rng=rng)
=======
            return ss.data_dist(vals=age_data['value'].values, bins=age_data['age'].values)
>>>>>>> 51680137

    def initialize(self, sim):
        """ Initialization """

        # Slot first... TODO

        self.rng_female.initialize(sim.streams, self.states['slot'])
        self.rng_agedist.initialize(sim.streams, self.states['slot'])

        for name, state in self.states.items():
            self.add_state(state)  # Register the state internally for dynamic growth
            #self.states.append(state)  # Expose these states with their original names
            state.initialize(self)  # Connect the state to this people instance
            setattr(self, name, state)
            if name == 'slot':
                # Initialize here in case other states use random streams that depend on slots being initialized
                self.slot[:] = np.copy(self.uid) # TODO: .values and [:] needed?

        self.age[:] = self.age_data_dist.sample(size=len(self))
        self.initialized = True
        return

    def add_module(self, module, force=False):
        # Map the module's states into the People state ndict
        if hasattr(self, module.name) and not force:
            raise Exception(f'Module {module.name} already added')
        self.__setattr__(module.name, sc.objdict())

        # The entries created below make it possible to do `sim.people.hiv.susceptible` or
        # `sim.people.states['hiv.susceptible']` and have both of them work
        module_states = sc.objdict()
        setattr(self, module.name, module_states)
        self._register_module_states(module, module_states)
        return

    def _register_module_states(self, module, module_states):
        """Enable dot notation for module specific states:
         - `sim.people.hiv.susceptible` or
         - `sim.people.states['hiv.susceptible']`
        """

        for state in module.states:
            combined_name = module.name + '.' + state.name  # We will have to resolve how this works with multiple instances of the same module (e.g., for strains). The underlying machinery should be fine though, with People._states being flat and keyed by ID
            self.states[combined_name] = state  # Register the state on the user-facing side using the combined name. Within the original module, it can still be referenced by its original name
            pre, _, post = combined_name.rpartition('.')
            setattr(module_states, state.name, state)

        return

    def scale_flows(self, inds):
        """
        Return the scaled versions of the flows -- replacement for len(inds)
        followed by scale factor multiplication
        """
        return self.scale[inds].sum()

    def remove_dead(self, sim):
        """
        Remove dead agents
        """
        uids_to_remove = ss.true(self.dead)
        self.remove(uids_to_remove)
        return

    def update_post(self, sim):
        """
        Final updates at the very end of the timestep

        :param sim:
        :return:
        """
        self.age[self.alive] += self.dt
        return

    def resolve_deaths(self):
        """
        Carry out any deaths that took place this timestep

        :return:
        """
        death_uids = ss.true(self.ti_dead <= self.ti)
        self.alive[death_uids] = False
        return

    def update_networks(self):
        """
        Update networks
        """
<<<<<<< HEAD
        for network in self.networks.values():
            network.update(self)
        return
=======
        return self.networks.update(self)
>>>>>>> 51680137

    @property
    def active(self):
        """ Indices of everyone sexually active  """
        return (self.age >= self.debut) & self.alive

    @property
    def dead(self):
        """ Dead boolean """
        return ~self.alive

    @property
    def male(self):
        """ Male boolean """
        return ~self.female

    @property
    def f(self):
        """ Shorthand for female """
        return self.female

    @property
    def m(self):
        """ Shorthand for male """
        return self.male

    def init_results(self, sim):
        sim.results += ss.Result(None, 'n_alive', sim.npts, ss.int_)
        sim.results += ss.Result(None, 'new_deaths', sim.npts, ss.int_)
        return

    def update_results(self, sim):
        sim.results.n_alive[self.ti] = np.count_nonzero(self.alive)
        sim.results.new_deaths[self.ti] = np.count_nonzero(self.ti_dead == self.ti)
        return

    def request_death(self, uids):
        """
        External-facing function to request an agent die at the current timestep

        In general, users should not directly interact with `People.ti_dead` to minimize
        interactions between modules (e.g., if a module requesting a future death, overwrites
        death due to a different module taking place at the current timestep).

        Modules that have a future time of death (e.g., due to disease duration) should keep
        track of that internally. When the module is ready to cause the agent to die, it should
        call this method, and can update its own results for the cause of death. This way, if
        multiple modules request death on the same day, they can each record a death due to their
        own cause.

        The actual deaths are resolved after modules have all run, but before analyzers. That way,
        regardless of whether removing dead agents is enabled or not, analyzers will be able to
        see and record outcomes for agents that died this timestep.

        :param uids: Agent IDs to request deaths for
        :return: UIDs of agents that have been scheduled to die on this timestep
        """

        # Only update the time of death for agents that are currently alive. This way modules cannot
        # modify the time of death for agents that have already died. Noting that if remove_people is
        # enabled then often such agents would not be present in the simulation anyway
        uids = ss.true(self.alive[uids])
        self.ti_dead[uids] = self.ti
        return<|MERGE_RESOLUTION|>--- conflicted
+++ resolved
@@ -192,15 +192,10 @@
             ss.State('scale', float, 1.0),
         ]
         states.extend(sc.promotetolist(extra_states))
-<<<<<<< HEAD
-        self.states = ss.ndict(states)
-        self.networks = ss.ndict(networks)
-=======
 
         self.states = ss.ndict()
         self._initialize_states(states)
         self.networks = ss.Networks(networks)
->>>>>>> 51680137
 
         # Set initial age distribution - likely move this somewhere else later
         self.rng_agedist  = ss.Stream('agedist')
@@ -213,11 +208,7 @@
         """ Return an age distribution based on provided data """
         if age_data is None: return ss.uniform(0, 100, rng=rng)
         if sc.checktype(age_data, pd.DataFrame):
-<<<<<<< HEAD
-            return ss.from_data(vals=age_data['value'].values, bins=age_data['age'].values, rng=rng)
-=======
-            return ss.data_dist(vals=age_data['value'].values, bins=age_data['age'].values)
->>>>>>> 51680137
+            return ss.data_dist(vals=age_data['value'].values, bins=age_data['age'].values, rng=rng)
 
     def initialize(self, sim):
         """ Initialization """
@@ -306,13 +297,7 @@
         """
         Update networks
         """
-<<<<<<< HEAD
-        for network in self.networks.values():
-            network.update(self)
-        return
-=======
         return self.networks.update(self)
->>>>>>> 51680137
 
     @property
     def active(self):
