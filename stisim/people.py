"""
Defines the People class and functions associated with making people
"""

# %% Imports
import numpy as np
import pandas as pd
import sciris as sc
import stisim as ss
import scipy.stats as sps

__all__ = ['BasePeople', 'People']

# %% Main people class
class BasePeople(sc.prettyobj):
    """
    A class to handle all the boilerplate for people -- everything interesting 
    happens in the People class, whereas this class exists to handle the less 
    interesting implementation details.
    """

    def __init__(self, n):

        self.initialized = False
        self._uid_map = ss.DynamicView(int, fill_value=ss.INT_NAN)  # This variable tracks all UIDs ever created
        self.uid = ss.DynamicView(int, fill_value=ss.INT_NAN)  # This variable tracks all UIDs currently in use

        self._uid_map.grow(n)
        self._uid_map[:] = np.arange(0, n)
        self.uid.grow(n)
        self.uid[:] = np.arange(0, n)

        # A slot is a special state managed internally by BasePeople
        # This is because it needs to be updated separately from any other states, as other states
        # might have fill_values that depend on the slot
        self.slot = ss.State('slot', int, ss.INT_NAN)

        self.ti = None  # Track simulation time index
        self.dt = np.nan  # Track simulation time step

        # User-facing collection of states
        self.states = ss.ndict(type=ss.State)

        # We also internally store states in a dict keyed by the memory ID of the state, so that we can have colliding names
        # e.g., across modules, but we will never change the size of a State multiple times in the same iteration over
        # _states. This is a hidden variable because it is internally used to synchronize the size of all States contained
        # within the sim, regardless of where they are. In contrast, `People.states` offers a more user-friendly way to access
        # a selection of the states e.g., module states could be added in there, while intervention states might not
        self._states = {}

    @property
    def rngs(self):
        return [x for x in self.__dict__.values() if isinstance(x, (ss.MultiRNG, ss.SingleRNG))]

    def __len__(self):
        """ Length of people """
        return len(self.uid)

    def add_state(self, state, die=True):
        if id(state) not in self._states:
            self._states[id(state)] = state
            self.states.append(state)  # Expose these states with their original names
            setattr(self, state.name, state)
        elif die:
            errormsg = f'Cannot add state {state} since already added'
            raise ValueError(errormsg)
        return

    def grow(self, n, new_slots=None):
        """
        Increase the number of agents

        :param n: Integer number of agents to add
        :param new_slots: Optionally specify the slots to assign for the new agents. Otherwise, it will default to the new UIDs
        """

        if n == 0:
            return np.array([], dtype=ss.int_)

        start_uid = len(self._uid_map)
        start_idx = len(self.uid)

        new_uids = np.arange(start_uid, start_uid + n)
        new_inds = np.arange(start_idx, start_idx + n)

        self._uid_map.grow(n)
        self._uid_map[new_uids] = new_inds

        self.uid.grow(n)
        self.uid[new_inds] = new_uids

        # We need to grow the slots as well
        self.slot.grow(new_uids)
        self.slot[new_uids] = new_slots if new_slots is not None else new_uids

        for state in self._states.values():
            state.grow(new_uids)

        return new_uids

    def remove(self, uids_to_remove):
        """
        Reduce the number of agents

        :param uids_to_remove: An int/list/array containing the UID(s) to remove
        """

        # Calculate the *indices* to keep
        keep_uids = self.uid[~np.in1d(self.uid, uids_to_remove)]  # Calculate UIDs to keep
        keep_inds = self._uid_map[keep_uids]  # Calculate indices to keep

        # Trim the UIDs and states
        self.uid._trim(keep_inds)
        for state in self._states.values(): # includes self.slot
            state._trim(keep_inds)

        # Update the UID map
        self._uid_map[:] = ss.INT_NAN  # Clear out all previously used UIDs
        self._uid_map[keep_uids] = np.arange(0, len(keep_uids))  # Assign the array indices for all of the current UIDs

        # Remove the UIDs from the network too
        for network in self.networks.values():
            network.remove_uids(uids_to_remove)

        return

    def __getitem__(self, key):
        """
        Allow people['attr'] instead of getattr(people, 'attr')
        If the key is an integer, alias `people.person()` to return a `Person` instance
        """
        if isinstance(key, int):
            return self.person(key)  # TODO: need to re-implement
        else:
            return self.__getattribute__(key)

    def __setitem__(self, key, value):
        """ Ditto """
        return self.__setattr__(key, value)

    def __iter__(self):
        """ Iterate over people """
        for i in range(len(self)):
            yield self[i]


class People(BasePeople):
    """
    A class to perform all the operations on the people
    This class is usually created automatically by the sim. The only required input
    argument is the population size, but typically the full parameters dictionary
    will get passed instead since it will be needed before the People object is
    initialized.

    Note that this class handles the mechanics of updating the actual people, while
    ``ss.BasePeople`` takes care of housekeeping (saving, loading, exporting, etc.).
    Please see the BasePeople class for additional methods.

    Args:
        pars (dict): the sim parameters, e.g. sim.pars -- alternatively, if a number, interpreted as n_agents
        strict (bool): whether to only create keys that are already in self.meta.person; otherwise, let any key be set
        pop_trend (dataframe): a dataframe of years and population sizes, if available
        kwargs (dict): the actual data, e.g. from a popdict, being specified

    **Examples**::
        ppl = ss.People(2000)
    """

    def __init__(self, n, age_data=None, extra_states=None, networks=None, rand_seed=0):
        """ Initialize """

        super().__init__(n)

        self.initialized = False
        self.version = ss.__version__  # Store version info

        # Handle states
        states = [
            ss.State('age', float, np.nan), # NaN until conceived
            ss.State('female', bool, sps.bernoulli(p=0.5)),
            ss.State('debut', float),
            ss.State('ti_dead', int, ss.INT_NAN),  # Time index for death
            ss.State('alive', bool, True),  # Time index for death
            ss.State('scale', float, 1.0),
        ]
        states.extend(sc.promotetolist(extra_states))
        for state in states:
            self.add_state(state)
        self._initialize_states(sim=None) # No sim yet, but initialize what we can
        
        self.networks = ss.Networks(networks)

        # Set initial age distribution - likely move this somewhere else later
        self.age_data = age_data
        self.age_dist_gen = sps.uniform()  # Store a uniform distribution for generating ages

        return

    def get_age_dist(self):
        """ Return an age distribution based on provided data """
<<<<<<< HEAD
        if age_data is None:
            dist = sps.uniform(loc=0, scale=100)  # loc and width
            return ss.ScipyDistribution(dist, 'Age distribution')

        if sc.checktype(age_data, pd.DataFrame):
            bb = np.append(age_data['age'].values, age_data['age'].values[-1] + 1)
            vv = age_data['value'].values
            #dist = sps.rv_histogram((vv, bb), density=False)
            return ss.ScipyHistogram((vv, bb), density=False, rng='Age distribution')
=======
        age_draws = self.age_dist_gen.rvs(size=np.max(self.slot) + 1)
        if self.age_data is None:
            return age_draws * 100
        if sc.checktype(self.age_data, pd.DataFrame):
            bins = self.age_data['age'].values
            vals = self.age_data['value'].values
            bin_midpoints = bins[:-1] + np.diff(bins) / 2
            cdf = np.cumsum(vals)
            cdf = cdf / cdf[-1]
            value_bins = np.searchsorted(cdf, age_draws)
            return bin_midpoints[value_bins]
>>>>>>> cd94506d

    def _initialize_states(self, sim=None):
        for state in self.states.values():
            state.initialize(sim=sim, people=self)  # Connect the state to this people instance
        return

    def initialize(self, sim):
        """ Initialization """
    
        # For People initialization, first initialize slots, then initialize RNGs, then initialize remaining states
        # This is because some states may depend on RNGs being initialized to generate initial values
        self.slot.initialize(sim)
        self.slot[:] = self.uid
    
        # Initialize all RNGs (noting that includes those that are declared in child classes)
        for rng in self.rngs:
            rng.initialize(sim.rng_container, self.slot)

        self.age_data_dist.initialize(sim, self)
            
        # Define age (CK: why is age handled differently than sex?)
<<<<<<< HEAD
        self._initialize_states(sim=sim)  # Now initialize with the sim
        self.age[:] = self.age_data_dist.rvs(size=self.uid)
        
=======
        self._initialize_states(sim=sim) # Now initialize with the sim
        self.age[:] = self.get_age_dist()

>>>>>>> cd94506d
        self.initialized = True
        return

    def add_module(self, module, force=False):
        # Map the module's states into the People state ndict
        if hasattr(self, module.name) and not force:
            raise Exception(f'Module {module.name} already added')
        self.__setattr__(module.name, sc.objdict())

        # The entries created below make it possible to do `sim.people.hiv.susceptible` or
        # `sim.people.states['hiv.susceptible']` and have both of them work
        module_states = sc.objdict()
        setattr(self, module.name, module_states)
        self._register_module_states(module, module_states)
        return

    def _register_module_states(self, module, module_states):
        """Enable dot notation for module specific states:
         - `sim.people.hiv.susceptible` or
         - `sim.people.states['hiv.susceptible']`
        """

        for state in module.states:
            combined_name = module.name + '.' + state.name  # We will have to resolve how this works with multiple instances of the same module (e.g., for strains). The underlying machinery should be fine though, with People._states being flat and keyed by ID
            self.states[combined_name] = state  # Register the state on the user-facing side using the combined name. Within the original module, it can still be referenced by its original name
            pre, _, post = combined_name.rpartition('.')
            setattr(module_states, state.name, state)

        return

    def scale_flows(self, inds):
        """
        Return the scaled versions of the flows -- replacement for len(inds)
        followed by scale factor multiplication
        """
        return self.scale[inds].sum()

    def remove_dead(self, sim):
        """
        Remove dead agents
        """
        uids_to_remove = ss.true(self.dead)
        if len(uids_to_remove):
            self.remove(uids_to_remove)
        return

    def update_post(self, sim):
        """
        Final updates at the very end of the timestep

        :param sim:
        :return:
        """
        self.age[self.alive] += self.dt
        return

    def resolve_deaths(self):
        """
        Carry out any deaths that took place this timestep

        :return:
        """
        death_uids = ss.true(self.ti_dead <= self.ti)
        self.alive[death_uids] = False
        return death_uids

    def update_networks(self):
        """
        Update networks
        """
        return self.networks.update(self)

    @property
    def active(self):
        """ Indices of everyone sexually active  """
        return (self.age >= self.debut) & self.alive

    @property
    def dead(self):
        """ Dead boolean """
        return ~self.alive

    @property
    def male(self):
        """ Male boolean """
        return ~self.female

    @property
    def f(self):
        """ Shorthand for female """
        return self.female

    @property
    def m(self):
        """ Shorthand for male """
        return self.male

    def init_results(self, sim):
        sim.results += ss.Result(None, 'n_alive', sim.npts, ss.int_, scale=True)
        sim.results += ss.Result(None, 'new_deaths', sim.npts, ss.int_, scale=True)
        return

    def update_results(self, sim):
        sim.results.n_alive[self.ti] = np.count_nonzero(self.alive)
        sim.results.new_deaths[self.ti] = np.count_nonzero(self.ti_dead == self.ti)
        return

    def request_death(self, uids):
        """
        External-facing function to request an agent die at the current timestep

        In general, users should not directly interact with `People.ti_dead` to minimize
        interactions between modules (e.g., if a module requesting a future death, overwrites
        death due to a different module taking place at the current timestep).

        Modules that have a future time of death (e.g., due to disease duration) should keep
        track of that internally. When the module is ready to cause the agent to die, it should
        call this method, and can update its own results for the cause of death. This way, if
        multiple modules request death on the same day, they can each record a death due to their
        own cause.

        The actual deaths are resolved after modules have all run, but before analyzers. That way,
        regardless of whether removing dead agents is enabled or not, analyzers will be able to
        see and record outcomes for agents that died this timestep.

        **WARNING** - this function allows multiple modules to each independently carry out and
        record state changes associated with death. It is therefore important that they can
        guarantee that after requesting death, the death is guaranteed to occur.

        :param uids: Agent IDs to request deaths for
        :return: UIDs of agents that have been scheduled to die on this timestep
        """

        # Only update the time of death for agents that are currently alive. This way modules cannot
        # modify the time of death for agents that have already died. Noting that if remove_people is
        # enabled then often such agents would not be present in the simulation anyway
        uids = ss.true(self.alive[uids])
        self.ti_dead[uids] = self.ti
        return<|MERGE_RESOLUTION|>--- conflicted
+++ resolved
@@ -196,9 +196,9 @@
 
         return
 
-    def get_age_dist(self):
+    @staticmethod
+    def get_age_dist(age_data):
         """ Return an age distribution based on provided data """
-<<<<<<< HEAD
         if age_data is None:
             dist = sps.uniform(loc=0, scale=100)  # loc and width
             return ss.ScipyDistribution(dist, 'Age distribution')
@@ -208,19 +208,6 @@
             vv = age_data['value'].values
             #dist = sps.rv_histogram((vv, bb), density=False)
             return ss.ScipyHistogram((vv, bb), density=False, rng='Age distribution')
-=======
-        age_draws = self.age_dist_gen.rvs(size=np.max(self.slot) + 1)
-        if self.age_data is None:
-            return age_draws * 100
-        if sc.checktype(self.age_data, pd.DataFrame):
-            bins = self.age_data['age'].values
-            vals = self.age_data['value'].values
-            bin_midpoints = bins[:-1] + np.diff(bins) / 2
-            cdf = np.cumsum(vals)
-            cdf = cdf / cdf[-1]
-            value_bins = np.searchsorted(cdf, age_draws)
-            return bin_midpoints[value_bins]
->>>>>>> cd94506d
 
     def _initialize_states(self, sim=None):
         for state in self.states.values():
@@ -242,15 +229,8 @@
         self.age_data_dist.initialize(sim, self)
             
         # Define age (CK: why is age handled differently than sex?)
-<<<<<<< HEAD
         self._initialize_states(sim=sim)  # Now initialize with the sim
         self.age[:] = self.age_data_dist.rvs(size=self.uid)
-        
-=======
-        self._initialize_states(sim=sim) # Now initialize with the sim
-        self.age[:] = self.get_age_dist()
-
->>>>>>> cd94506d
         self.initialized = True
         return
 
