--- conflicted
+++ resolved
@@ -8,99 +8,9 @@
 import sciris as sc
 import stisim as ss
 
-<<<<<<< HEAD
-__all__ = ['State', 'BasePeople', 'People']
-
-
-# %% States
-
-class State(sc.prettyobj):
-    def __init__(self, name, dtype, fill_value=0, shape=None, distdict=None, eligibility=None, na_val=False,
-                 label=None):
-        """
-        Args:
-            name: name of the result as used in the model
-            dtype: datatype
-            fill_value: default value for this state upon model initialization
-            shape: If not none, set to match a string in `pars` containing the dimensionality
-            distdict: dictionary with distribution definition
-            eligibility: string/callable which defines the people who are eligible to assume this state
-            na_val: value of this state for people who are not eligible for it (default False)
-            label: text used to construct labels for the result for displaying on plots and other outputs
-        """
-        self.name = name
-        self.dtype = dtype
-        self.fill_value = fill_value
-        self.shape = shape
-        self.distdict = distdict
-        self.eligibility = eligibility
-        self.na_val = na_val
-        self.is_dist = distdict is not None  # Set this by default, but allow it to be overridden
-        self.label = label or name
-        return
-
-    @property
-    def ndim(self):
-        return len(sc.tolist(self.shape)) + 1
-
-    def get_eligibility(self, people):
-        """ Get a boolean array of the people who are eligible to assume this state """
-        if self.eligibility is None:
-            return np.full(len(people), True, dtype=bool)
-        elif callable(self.eligibility):
-            eligible = self.eligibility(people)
-        elif isinstance(self.eligibility, str):
-            eligible = people[self.eligibility]
-        return eligible
-
-    def new(self, n, people=None):
-        if people is not None:
-            full_out = self.new_scalar(n, fill_value=self.na_val)
-            inds = ss.true(self.get_eligibility(people))
-            defined_vals = self.new(len(inds))
-            full_out[inds] = defined_vals
-            return full_out
-
-        else:
-            if self.is_dist:
-                return self.new_dist(n)
-            else:
-                return self.new_scalar(n)
-
-    def new_scalar(self, n, fill_value=None):
-        if fill_value is None: fill_value = self.fill_value
-        shape = sc.tolist(self.shape)
-        shape.append(n)
-        out = np.full(shape, dtype=self.dtype, fill_value=fill_value)
-        return out
-
-    def new_dist(self, n):
-        shape = sc.tolist(self.shape)
-        shape.append(n)
-        out = ss.sample(**self.distdict, size=tuple(shape))
-        return out
-
-
-base_states = ss.ndict(
-    State('uid', int),
-    State('age', float),
-    State('female', bool, distdict=dict(dist='choice', par1=[True, False], par2=[0.5, 0.5])),
-    State('debut', float),
-    State('alive', bool, True),
-    State('ti_dead', float, np.nan),  # Time index for death
-    State('scale', float, 1.0),
-)
+__all__ = ['BasePeople', 'People']
 
 # %% Main people class
-
-base_key = 'uid'  # Define the key used by default for getting length, etc.
-
-
-=======
-__all__ = ['BasePeople', 'People']
-
-# %% Main people class
->>>>>>> 317aed60
 class BasePeople(sc.prettyobj):
     """
     A class to handle all the boilerplate for people -- everything interesting 
@@ -144,23 +54,6 @@
 
         :param n: Integer number of agents to add
         """
-<<<<<<< HEAD
-        orig_n = self._n
-        new_total = orig_n + n
-        if new_total > self._s:
-            n_new = max(n, int(self._s / 2))  # Minimum 50% growth
-            for state_name, state in self.states.items():
-                self._data[state_name] = np.concatenate([self._data[state_name], state.new(n_new, people=self)],
-                                                        axis=self._data[state_name].ndim - 1)
-            self._s += n_new
-        self._n += n
-        self._map_arrays()
-        new_inds = np.arange(orig_n, self._n)
-        return new_inds
-
-
-    def _map_arrays(self, keys=None):
-=======
         start_uid = len(self._uid_map)
         start_idx = len(self.uid)
 
@@ -179,46 +72,14 @@
         return new_uids
 
     def remove(self, uids_to_remove):
->>>>>>> 317aed60
         """
         Reduce the number of agents
 
         :param uids_to_remove: An int/list/array containing the UID(s) to remove
         """
-<<<<<<< HEAD
-
-        # CK: consider refactor
-        def rsetattr(obj, attr, val):
-            pre, _, post = attr.rpartition('.')
-            return setattr(rgetattr(obj, pre) if pre else obj, post, val)
-
-        def rgetattr(obj, attr, *args):
-            def _getattr(obj, attr):
-                return getattr(obj, attr, *args)
-
-            return functools.reduce(_getattr, [obj] + attr.split('.'))
-
-        row_inds = slice(None, self._n)
-
-        # Handle keys
-        if keys is None: keys = self.states.keys()
-        keys = sc.tolist(keys)
-
-        # Map arrays for selected keys
-        for k in keys:
-            arr = self._data[k]
-            if arr.ndim == 1:
-                rsetattr(self, k, arr[row_inds])
-            elif arr.ndim == 2:
-                rsetattr(self, k, arr[:, row_inds])
-            else:
-                errormsg = 'Can only operate on 1D or 2D arrays'
-                raise TypeError(errormsg)
-=======
         # Calculate the *indices* to keep
         keep_uids = self.uid[~np.in1d(self.uid, uids_to_remove)]  # Calculate UIDs to keep
         keep_inds = self._uid_map[keep_uids]  # Calculate indices to keep
->>>>>>> 317aed60
 
         # Trim the UIDs and states
         self.uid._trim(keep_inds)
@@ -253,26 +114,7 @@
         """ Iterate over people """
         for i in range(len(self)):
             yield self[i]
-<<<<<<< HEAD
-
-            
-    @property
-    def active(self):
-        """ Indices of everyone sexually active  """
-        return (self.age >= self.debut) & self.alive
-
-    @property
-    def male(self):
-        """ Indices of males  """
-        return ~self.female
-
-    @property
-    def dead(self):
-        """ Dead boolean """
-        return ~self.alive
-
-=======
->>>>>>> 317aed60
+
 
 class People(BasePeople):
     """
@@ -298,17 +140,10 @@
 
     # %% Basic methods
 
-<<<<<<< HEAD
-    def __init__(self, n, states=None, networks=None):
-        """
-        Initialize
-        """
-=======
     def __init__(self, n, age_data=None, extra_states=None, networks=None):
         """ Initialize """
 
         super().__init__(n)
->>>>>>> 317aed60
 
         self.initialized = False
         self.version = ss.__version__  # Store version info
@@ -333,56 +168,6 @@
 
         return
 
-<<<<<<< HEAD
-    def initialize(self, popdict=None):
-        """ Initialize people by setting their attributes """
-        if popdict is None: # TODO: update
-            self['age'][:] = np.random.random(size=len(self)) * 100
-            self['female'][:] = np.random.choice([False, True], size=len(self))
-        else:
-            # Use random defaults
-            self['age'][:] = popdict['age']
-            self['female'][:] = popdict['female']
-        self.initialized = True
-        return
-
-    def add_state(self, state=None, name=None, dtype=None, fill_value=0, shape=None, distdict=None,
-                  eligibility=None, na_val=0, label=None):
-        """
-        Add a state to people. Most useful when adding a state whose value depends on other states,
-        e.g. MSM, FSW, clients.
-
-        Examples:
-             ppl = ss.People(100) # Create people
-             ppl.add_state('rural', bool) # Add flag for rural, all False by default
-
-            ppl = ss.People(100) # Create people
-            fsw_distdict = dict(dist='choice', par1=[1, 0], par2=[0.15, 0.85]) # Let 15% of the female population be FSW
-            ppl.add_state('fsw', bool, eligibility='female', distdict=fsw_distdict, na_val=False)
-
-            ppl = ss.People(100)
-            fsw_eligible = lambda ppl: (ppl.age>20) & (ppl.age<30) & ppl.female
-            ppl.add_state('fsw', bool, eligibility=fsw_eligible, distdict=fsw_distdict, na_val=False)
-        """
-        # Define state and add
-        if state is None:
-            state = State(name, dtype, fill_value=fill_value, shape=shape, distdict=distdict,
-                          eligibility=eligibility, na_val=na_val, label=label)
-        self.states[name] = state
-
-        # Add to data and map arrays
-        self._data[name] = state.new(self._n, people=self)
-        self._map_arrays(name)
-
-        return
-
-    def add_substates(self, obj):
-        for state_name, state in obj.states.items():
-            combined_name = obj.name + '.' + state_name
-            self._data[combined_name] = state.new(self._n, self)
-            self._map_arrays(keys=combined_name)
-            self.states[combined_name] = state
-=======
     @staticmethod
     def validate_age_data(age_data):
         """ Validate age data """
@@ -402,23 +187,12 @@
             state.initialize(self)  # Connect the state to this people instance
             setattr(self, state.name, state)
         return
->>>>>>> 317aed60
 
     def add_module(self, module, force=False):
         # Map the module's states into the People state ndict
         if hasattr(self, module.name) and not force:
             raise Exception(f'Module {module.name} already added')
         self.__setattr__(module.name, sc.objdict())
-<<<<<<< HEAD
-        self.add_substates(module)
-        return
-
-    def add_network(self, network, force=False):
-        if hasattr(self, network.name) and not force:
-            raise Exception(f'Network {network.name} already added')
-        self.__setattr__(network.name, network)
-        # self.add_substates(network) # not needed on new branch
-=======
 
         # The entries created below make it possible to do `sim.people.hiv.susceptible` or
         # `sim.people.states['hiv.susceptible']` and have both of them work
@@ -439,7 +213,6 @@
             setattr(module_states, state.name, state)
 
         return
->>>>>>> 317aed60
 
     def scale_flows(self, inds):
         """
@@ -448,19 +221,6 @@
         """
         return self.scale[inds].sum()
 
-<<<<<<< HEAD
-    def update(self, sim):
-        """ Update demographics and networks """
-        self.update_demographics(sim.dt, sim.ti)
-        self.update_networks()
-        return
-
-    def update_demographics(self, dt, ti):
-        """ Perform vital dynamic updates at the current timestep """
-        self.age[self.alive] += dt
-        self.alive[self.ti_dead <= ti] = False
-        return
-=======
     def remove_dead(self, sim):
         """
         Remove dead agents
@@ -470,26 +230,6 @@
         for network in self.networks.values():
             network.remove_uids(uids_to_remove)
         return
-
-    def update_post(self, sim):
-        """
-        Final updates at the very end of the timestep
-
-        :param sim:
-        :return:
-        """
-        self.age[self.alive] += self.dt
-
-
-    def resolve_deaths(self):
-        """
-        Carry out any deaths that took place this timestep
-
-        :return:
-        """
-        death_uids = ss.true(self.ti_dead <= self.ti)
-        self.alive[death_uids] = False
->>>>>>> 317aed60
 
     def update_networks(self):
         """
