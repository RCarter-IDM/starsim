"""
Define pregnancy, deaths, migration, etc.
"""

import numpy as np
import stisim as ss
import sciris as sc
import pandas as pd

__all__ = ['DemographicModule', 'births', 'background_deaths', 'Pregnancy']


class DemographicModule(ss.Module):
    # A demographic module typically handles births/deaths/migration and takes
    # place at the start of the timestep, before networks are updated and before
    # any disease modules are executed
    pass
    # TODO - add common demographic-related functionality here


class births(DemographicModule):
    def __init__(self, pars=None):
        super().__init__(pars)

        # Set defaults
        self.pars = ss.omerge({
            'birth_rates': 0,
            'rel_birth': 1,
            'data_cols': {'year': 'Year', 'cbr': 'CBR'},
            'units_per_100': 1e-3  # assumes birth rates are per 1000. If using percentages, switch this to 1
        }, self.pars)

        # Validate birth rate inputs
        self.set_birth_rates(pars['birth_rates'])

    def set_birth_rates(self, birth_rates):
        """ Determine format that birth rates have been provided and standardize/validate """
        if sc.checktype(birth_rates, pd.DataFrame):
            if not set(self.pars.data_cols.values()).issubset(birth_rates.columns):
                errormsg = 'Please ensure the columns of the birth rate data match the values in pars.data_cols.'
                raise ValueError(errormsg)
        if sc.checktype(birth_rates, dict):
            if not set(self.pars.data_cols.values()).issubset(birth_rates.keys()):
                errormsg = 'Please ensure the keys of the birth rate data dict match the values in pars.data_cols.'
                raise ValueError(errormsg)
            birth_rates = pd.DataFrame(birth_rates)
        if sc.isnumber(birth_rates):
            birth_rates = pd.DataFrame({self.pars.data_cols['year']: [2000], self.pars.data_cols['cbr']: [birth_rates]})

        self.pars.birth_rates = birth_rates
        return

    def initialize(self, sim):
        super().initialize(sim)
        self.init_results(sim)
        return

    def init_results(self, sim):
        self.results += ss.Result(self.name, 'new', sim.npts, dtype=int)
        self.results += ss.Result(self.name, 'cumulative', sim.npts, dtype=int)
        self.results += ss.Result(self.name, 'cbr', sim.npts, dtype=int)
        return

    def update(self, sim):
        n_new = self.add_births(sim)
        self.update_results(n_new, sim)
        return

    def get_birth_rate(self, sim):
        """
        Extract the right birth rates to use and translate it into a number of people to add.
        Eventually this might also process time series data.
        """
        p = self.pars
        br_year = p.birth_rates[p.data_cols['year']]
        br_val = p.birth_rates[p.data_cols['cbr']]
        this_birth_rate = np.interp(sim.year, br_year, br_val) * p.units_per_100 * p.rel_birth * sim.pars.dt_demog
        n_new = int(np.floor(np.count_nonzero(sim.people.alive) * this_birth_rate))
        return n_new

    def add_births(self, sim):
        # Add n_new births to each state in the sim
        n_new = self.get_birth_rate(sim)
        sim.people.grow(n_new)
        return n_new

    def update_results(self, n_new, sim):
        self.results['new'][sim.ti] = n_new

    def finalize(self, sim):
        self.results['cumulative'] = np.cumsum(self.results['new'])
        self.results['cbr'] = self.results['new'] / sim.results['pop_size']


class background_deaths(DemographicModule):
    def __init__(self, pars=None):
        super().__init__(pars)

        self.pars = ss.omerge({
            'death_rates': 0,
            'rel_death': 1,
            'data_cols': {'year': 'Time', 'sex': 'Sex', 'age': 'AgeGrpStart', 'value': 'mx'},
            'sex_keys': {'f': 'Female', 'm': 'Male'},
            'units_per_100': 1e-3  # assumes birth rates are per 1000. If using percentages, switch this to 1
        }, self.pars)

        # Validate death rate inputs
        self.set_death_rates(pars['death_rates'])

        # Set death probs
        self.death_probs = ss.State('death_probs', float, 0)

    def set_death_rates(self, death_rates):
        """Standardize/validate death rates"""

        if sc.checktype(death_rates, pd.DataFrame):
            if not set(self.pars.data_cols.values()).issubset(death_rates.columns):
                errormsg = 'Please ensure the columns of the death rate data match the values in pars.data_cols.'
                raise ValueError(errormsg)
            df = death_rates

        elif sc.checktype(death_rates, pd.Series):
            if (death_rates.index < 120).all():  # Assume index is age bins
                df = pd.DataFrame({
                    self.pars.data_cols['year']: 2000,
                    self.pars.data_cols['age']: death_rates.index.values,
                    self.pars.data_cols['value']: death_rates.values,
                })
            elif (death_rates.index > 1900).all():  # Assume index year
                df = pd.DataFrame({
                    self.pars.data_cols['year']: death_rates.index.values,
                    self.pars.data_cols['age']: 0,
                    self.pars.data_cols['value']: death_rates.values,

                })
            else:
                errormsg = 'Could not understand index of death rate series: should be age or year.'
                raise ValueError(errormsg)

            df = pd.concat([df, df])
            df[self.pars.data_cols['sex']] = np.repeat(list(self.pars.sex_keys.values()), len(death_rates))

        elif sc.checktype(death_rates, dict):
            if not set(self.pars.data_cols.values()).issubset(death_rates.keys()):
                errormsg = 'Please ensure the keys of the death rate data dict match the values in pars.data_cols.'
                raise ValueError(errormsg)
            df = pd.DataFrame(death_rates)

        elif sc.isnumber(death_rates):
            df = pd.DataFrame({
                self.pars.data_cols['year']: [2000, 2000],
                self.pars.data_cols['age']: [0, 0],
                self.pars.data_cols['sex']: self.pars.sex_keys.values(),
                self.pars.data_cols['value']: [death_rates, death_rates],
            })

        else:
            errormsg = f'Death rate data type {type(death_rates)} not understood.'
            raise ValueError(errormsg)

        self.pars.death_rates = df

        return

    def initialize(self, sim):
        super().initialize(sim)
        self.init_results(sim)
        return

    def init_results(self, sim):
        self.results += ss.Result(self.name, 'new', sim.npts, dtype=int)
        self.results += ss.Result(self.name, 'cumulative', sim.npts, dtype=int)
        self.results += ss.Result(self.name, 'mortality_rate', sim.npts, dtype=int)
        return

    def update(self, sim):
        n_deaths = self.apply_deaths(sim)
        self.update_results(n_deaths, sim)
        return

    def apply_deaths(self, sim):
        """ Select people to die """

        p = self.pars
        year_label = p.data_cols['year']
        age_label = p.data_cols['age']
        sex_label = p.data_cols['sex']
        val_label = p.data_cols['value']
        sex_keys = p.sex_keys

        available_years = p.death_rates[year_label].unique()
        year_ind = sc.findnearest(available_years, sim.year)
        nearest_year = available_years[year_ind]

        df = p.death_rates.loc[p.death_rates[year_label] == nearest_year]
        age_bins = df[age_label].unique()
        age_inds = np.digitize(sim.people.age, age_bins) - 1

        f_arr = df[val_label].loc[df[sex_label] == sex_keys['f']].values
        m_arr = df[val_label].loc[df[sex_label] == sex_keys['m']].values
        self.death_probs[sim.people.female] = f_arr[age_inds[sim.people.female]]
        self.death_probs[sim.people.male] = m_arr[age_inds[sim.people.male]]
        self.death_probs *= p.rel_death  # Adjust overall death probabilities

        # Get indices of people who die of other causes
        death_uids = ss.true(ss.binomial_arr(self.death_probs))
        death_uids = ss.true(sim.people.alive[death_uids])
        sim.people.request_death(death_uids)

        return len(death_uids)

    def update_results(self, n_deaths, sim):
        self.results['new'][sim.ti] = n_deaths

    def finalize(self, sim):
        self.results['cumulative'] = np.cumsum(self.results['new'])
        self.results['mortality_rate'] = self.results['new'] / sim.results['pop_size']


class Pregnancy(DemographicModule):

    def __init__(self, pars=None):
        super().__init__(pars)

        # Other, e.g. postpartum, on contraception...
        self.infertile = ss.State('infertile', bool, False)  # Applies to girls and women outside the fertility window
        self.susceptible = ss.State('susceptible', bool,
                                    True)  # Applies to girls and women inside the fertility window - needs renaming
        self.pregnant = ss.State('pregnant', bool, False)  # Currently pregnant
        self.postpartum = ss.State('postpartum', bool, False)  # Currently post-partum
        self.ti_pregnant = ss.State('ti_pregnant', int, ss.INT_NAN)  # Time pregnancy begins
        self.ti_delivery = ss.State('ti_delivery', int, ss.INT_NAN)  # Time of delivery
        self.ti_postpartum = ss.State('ti_postpartum', int, ss.INT_NAN)  # Time postpartum ends
        self.ti_dead = ss.State('ti_dead', int, ss.INT_NAN)  # Maternal mortality

        self.pars = ss.omerge({
            'dur_pregnancy': 0.75,  # Make this a distribution?
            'dur_postpartum': 0.5,  # Make this a distribution?
            'inci': 0.03,  # Replace this with age-specific rates
            'p_death': 0,  # Probability of maternal death. Question, should this be linked to age and/or duration?
            'initial': 3,  # Number of women initially pregnant
        }, self.pars)

        self.rng_sex = ss.Stream(self.multistream)('sex_at_birth')
        self.rng_conception = ss.Stream(self.multistream)('conception')

        return

    def initialize(self, sim):
        super().initialize(sim)
        self.init_results(sim)
        sim.pars['birth_rates'] = None  # This turns off birth rate pars so births only come from this module
        return

    def init_results(self, sim):
        """
        Results could include a range of birth outcomes e.g. LGA, stillbirths, etc.
        Still unclear whether this logic should live in the pregnancy module, the
        individual disease modules, the connectors, or the sim.
        """
        self.results += ss.Result(self.name, 'pregnancies', sim.npts, dtype=int)
        self.results += ss.Result(self.name, 'births', sim.npts, dtype=int)
        return

    def update(self, sim):
        """
        Perform all updates
        """
        self.update_states(sim)
        self.make_pregnancies(sim)
        self.update_results(sim)
        return

    def update_states(self, sim):
        """
        Update states
        """

        # Check for new deliveries
        deliveries = self.pregnant & (self.ti_delivery <= sim.ti)
        self.pregnant[deliveries] = False
        self.postpartum[deliveries] = True
        self.susceptible[deliveries] = False
        self.ti_delivery[deliveries] = sim.ti

        # Check for new women emerging from post-partum
        postpartum = ~self.pregnant & (self.ti_postpartum <= sim.ti)
        self.postpartum[postpartum] = False
        self.susceptible[postpartum] = True
        self.ti_postpartum[postpartum] = sim.ti

        # Maternal deaths
        maternal_deaths = ss.true(self.ti_dead <= sim.ti)
        sim.people.request_death(maternal_deaths)

        return

    def make_pregnancies(self, sim):
        """
        Select people to make pregnancy using incidence data
        This should use ASFR data from https://population.un.org/wpp/Download/Standard/Fertility/
        """
        # Abbreviate key variables
        ppl = sim.people

        # If incidence of pregnancy is non-zero, make some cases
        # Think about how to deal with age/time-varying fertility
        if self.pars.inci > 0:
            denom_conds = ppl.female & ppl.active & self.susceptible
            inds_to_choose_from = ss.true(denom_conds)
            uids = self.rng_conception.bernoulli_filter(arr=inds_to_choose_from, prob=self.pars.inci)

            # Add UIDs for the as-yet-unborn agents so that we can track prognoses and transmission patterns
            n_unborn_agents = len(uids)
            if n_unborn_agents > 0:
                # Grow the arrays and set properties for the unborn agents
                new_uids = sim.people.grow(n_unborn_agents)
                sim.people.age[new_uids] = -self.pars.dur_pregnancy
<<<<<<< HEAD
                sim.people.female[new_uids] = self.rng_sex.bernoulli(arr=uids, prob=0.5) # Replace 0.5 with sex ratio at birth
=======
>>>>>>> f3d79dd8

                # Add connections to any vertical transmission layers
                # Placeholder code to be moved / refactored. The maternal network may need to be
                # handled separately to the sexual networks, TBC how to handle this most elegantly
                for lkey, layer in sim.people.networks.items():
                    if layer.vertical:  # What happens if there's more than one vertical layer?
                        durs = np.full(n_unborn_agents, fill_value=self.pars.dur_pregnancy + self.pars.dur_postpartum)
                        layer.add_pairs(uids, new_uids, dur=durs)

                # Set prognoses for the pregnancies
                self.set_prognoses(sim, uids) # Could set from_uids to network partners?

        return

    def set_prognoses(self, sim, to_uids, from_uids=None):
        """
        Make pregnancies
        Add miscarriage/termination logic here
        Also reconciliation with birth rates
        Q, is this also a good place to check for other conditions and set prognoses for the fetus?
        """

        # Change states for the newly pregnant woman
        self.susceptible[to_uids] = False
        self.pregnant[to_uids] = True
        self.ti_pregnant[to_uids] = sim.ti

        # Outcomes for pregnancies
        dur = np.full(len(to_uids), sim.ti + self.pars.dur_pregnancy / sim.dt)
        dead = np.random.random(len(to_uids)) < self.pars.p_death
        self.ti_delivery[to_uids] = dur  # Currently assumes maternal deaths still result in a live baby
        dur_post_partum = np.full(len(to_uids), dur + self.pars.dur_postpartum / sim.dt)
        self.ti_postpartum[to_uids] = dur_post_partum

        if np.count_nonzero(dead):
            self.ti_dead[to_uids[dead]] = dur[dead]
        return

    def update_results(self, sim):
        self.results['pregnancies'][sim.ti] = np.count_nonzero(self.ti_pregnant == sim.ti)
        self.results['births'][sim.ti] = np.count_nonzero(self.ti_delivery == sim.ti)
        return<|MERGE_RESOLUTION|>--- conflicted
+++ resolved
@@ -316,10 +316,7 @@
                 # Grow the arrays and set properties for the unborn agents
                 new_uids = sim.people.grow(n_unborn_agents)
                 sim.people.age[new_uids] = -self.pars.dur_pregnancy
-<<<<<<< HEAD
                 sim.people.female[new_uids] = self.rng_sex.bernoulli(arr=uids, prob=0.5) # Replace 0.5 with sex ratio at birth
-=======
->>>>>>> f3d79dd8
 
                 # Add connections to any vertical transmission layers
                 # Placeholder code to be moved / refactored. The maternal network may need to be
