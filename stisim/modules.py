--- conflicted
+++ resolved
@@ -77,7 +77,7 @@
         self.rel_trans = ss.State('rel_trans', float, 1)
         self.susceptible = ss.State('susceptible', bool, True)
         self.infected = ss.State('infected', bool, False)
-        self.ti_infected = ss.State('ti_infected', float, np.nan)
+        self.ti_infected = ss.State('ti_infected', int, ss.INT_NAN)
 
         return
 
@@ -135,18 +135,11 @@
         pars = self.pars
         for k, layer in sim.people.networks.items():
             if k in pars['beta']:
-<<<<<<< HEAD
                 contacts = layer.contacts
-                rel_trans = (self.infected & sim.people.alive).astype(float)
-                rel_sus = (self.susceptible & sim.people.alive).astype(float)
+                rel_trans = (self.infected & sim.people.alive).astype(float) * self.rel_trans
+                rel_sus = (self.susceptible & sim.people.alive).astype(float) * self.rel_sus
                 for a, b, beta in [[contacts.p1, contacts.p2, pars.beta[k][0]],
                                    [contacts.p2, contacts.p1, pars.beta[k][1]]]:
-=======
-                rel_trans = (self.infected & sim.people.alive).astype(float) * self.rel_trans
-                rel_sus = (self.susceptible & sim.people.alive).astype(float) * self.rel_sus
-                for a, b, beta in [[layer['p1'], layer['p2'], pars['beta'][k][0]],
-                                   [layer['p2'], layer['p1'], pars['beta'][k][1]]]:
->>>>>>> b139f44a
                     # probability of a->b transmission
                     p_transmit = rel_trans[a] * rel_sus[b] * contacts.beta * beta
                     new_cases = np.random.random(len(a)) < p_transmit
