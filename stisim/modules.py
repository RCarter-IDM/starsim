'''
Disease modules
'''

import numpy as np
import sciris as sc
import stisim as ss

__all__ = ['Module', 'Disease']


class Module(sc.prettyobj):

    def __init__(self, pars=None, label=None, requires=None, *args, **kwargs):

        default_pars = {'multistream': True}
        self.pars = sc.mergedicts(default_pars, pars)
        
        self.label = label if label else ''
        self.requires = sc.mergelists(requires)
        self.results = ss.ndict(type=ss.Result)
        self.initialized = False
        self.finalized = False

        self.multistream = self.pars['multistream']

        # Random number streams
        self.rng_init_cases      = ss.Stream(self.multistream)(f'initial_cases_{self.name}')
        self.rng_trans           = ss.Stream(self.multistream)(f'trans_{self.name}')
        self.rng_choose_infector = ss.Stream(self.multistream)(f'choose_infector_{self.name}')

        return

    def __call__(self, *args, **kwargs):
        """ Makes module(sim) equivalent to module.apply(sim) """
        if not self.initialized:  # pragma: no cover
            errormsg = f'{self.name} (label={self.label}) has not been initialized'
            raise RuntimeError(errormsg)
        return self.apply(*args, **kwargs)

    def check_requires(self, sim):
        for req in self.requires:
            if req not in sim.modules:
                raise Exception(f'{self.__name__} requires module {req} but the Sim did not contain this module')
        return

    def initialize(self, sim):
        self.check_requires(sim)

<<<<<<< HEAD
        # Connect the states to the people
        for state in self.states.values():
=======
        # Connect the states to the sim
        for state in self.states:
>>>>>>> f3d79dd8
            state.initialize(sim.people)

        # Connect the streams to the sim
        for stream in self.streams.values():
            if not stream.initialized:
                stream.initialize(sim.streams)

        self.initialized = True
        return

    def finalize(self, sim):
        self.finalized = True

    @property
    def name(self):
        """ The module name is a lower-case version of its class name """
        return self.__class__.__name__.lower()

    @property
    def states(self):
        """
        Return a flat collection of all states

<<<<<<< HEAD
    @property
    def streams(self):
        return ss.ndict({k:v for k,v in self.__dict__.items() if isinstance(v, (ss.MultiStream, ss.CentralizedStream))})

=======
        The base class returns all states that are contained in top-level attributes
        of the Module. If a Module stores states in a non-standard location (e.g.,
        within a list of states, or otherwise in some other nested structure - perhaps
        due to supporting features like multiple genotypes) then the Module should
        overload this attribute to ensure that all states appear in here.
>>>>>>> f3d79dd8

        :return:
        """
        return [x for x in self.__dict__.values() if isinstance(x, ss.State)]


class Disease(Module):
    """ Base module contains states/attributes that all modules have """

    def __init__(self, pars=None, *args, **kwargs):
        super().__init__(pars, *args, **kwargs)
        self.rel_sus = ss.State('rel_sus', float, 1)
        self.rel_sev = ss.State('rel_sev', float, 1)
        self.rel_trans = ss.State('rel_trans', float, 1)
        self.susceptible = ss.State('susceptible', bool, True)
        self.infected = ss.State('infected', bool, False)
        self.ti_infected = ss.State('ti_infected', float, np.nan)

        return

    def initialize(self, sim):
        super().initialize(sim)

        # Initialization steps
        self.validate_pars(sim)
        self.set_initial_states(sim)
        self.init_results(sim)
        return

    def validate_pars(self, sim):
        """
        Perform any parameter validation
        """
        if 'beta' not in self.pars:
            self.pars.beta = sc.objdict({k: [1, 1] for k in sim.people.networks})
        return

    def set_initial_states(self, sim):
        """
        Set initial values for states. This could involve passing in a full set of initial conditions,
        or using init_prev, or other. Note that this is different to initialization of the State objects
        i.e., creating their dynamic array, linking them to a People instance. That should have already
        taken place by the time this method is called.
        """
        if self.pars['initial'] <= 0:
            return

        #initial_cases = np.random.choice(sim.people.uid, self.pars['initial'])
        #rng = sim.rngs.get(f'initial_cases_{self.name}')
        #initial_cases = ss.binomial_filter_rng(prob=self.pars['initial']/len(sim.people), arr=sim.people.uid, rng=rng, block_size=len(sim.people._uid_map))
        initial_cases = self.rng_init_cases.bernoulli_filter(arr=sim.people.uid, prob=self.pars['initial']/len(sim.people))

        self.set_prognoses(sim, initial_cases, from_uids=None) # TODO: sentinel value to indicate seeds?
        return

    def init_results(self, sim):
        """
        Initialize results
        """
        self.results += ss.Result(self.name, 'n_susceptible', sim.npts, dtype=int)
        self.results += ss.Result(self.name, 'n_infected', sim.npts, dtype=int)
        self.results += ss.Result(self.name, 'prevalence', sim.npts, dtype=float)
        self.results += ss.Result(self.name, 'new_infections', sim.npts, dtype=int)
        self.results += ss.Result(self.name, 'new_deaths', sim.npts, dtype=int)
        return

    def update_pre(self, sim):
        """
        Carry out autonomous updates at the start of the timestep (prior to transmission)

        :param sim:
        :return:
        """

        pass

    def make_new_cases(self, sim):
        """ Add new cases of module, through transmission, incidence, etc. """
        pars = sim.pars[self.name]
<<<<<<< HEAD

        # Probability of each node acquiring a case
        # TODO: Just people that who are alive?
        p_acq_node = np.zeros( len(sim.people._uid_map) )
        node_from_node = np.ones( (sim.people._uid_map.n, sim.people._uid_map.n) ) 

        for lkey, layer in sim.people.networks.items():
            if lkey in pars['beta']:
                rel_trans = self.rel_trans * (self.infected & sim.people.alive)
                rel_sus = self.rel_sus * (self.susceptible & sim.people.alive)

                a_to_b = [layer['p1'], layer['p2'], pars['beta'][lkey][0]]
                b_to_a = [layer['p2'], layer['p1'], pars['beta'][lkey][1]]
                for a, b, beta in [a_to_b, b_to_a]:
                    if beta == 0:
                        continue
                    
                    # Check for new transmission from a --> b
                    # TODO: Will need to be more efficient here - can maintain edge to node matrix
                    node_from_edge = np.ones( (sim.people._uid_map.n, len(a)) )
                    node_from_edge[b, np.arange(len(a))] = 1 - rel_trans[a] * rel_sus[b] * layer['beta'] * beta
                    p_not_acq_by_node_this_layer_b_from_a = node_from_edge.prod(axis=1) # (1-p1)*(1-p2)*...
                    p_acq_node = 1 - (1-p_acq_node) * p_not_acq_by_node_this_layer_b_from_a

                    node_from_node_this_layer_b_from_a = np.ones( (sim.people._uid_map.n, sim.people._uid_map.n) ) 
                    node_from_node_this_layer_b_from_a[b, a] = 1 - rel_trans[a] * rel_sus[b] * layer['beta'] * beta
                    node_from_node *= node_from_node_this_layer_b_from_a

        new_cases_bool = self.rng_trans.bernoulli(sim.people._uid_map._view, p_acq_node)
        new_cases = sim.people._uid_map._view[new_cases_bool]

        if not len(new_cases):
            return 0

        # Decide whom the infection came from using one random number for each b (aligned by block size)
        frm = np.zeros_like(new_cases)
        r = self.rng_choose_infector.random(new_cases)
        prob = (1-node_from_node[new_cases])
        cumsum = (prob / ((prob.sum(axis=1)[:,np.newaxis]))).cumsum(axis=1)
        frm = np.argmax( cumsum >= r[:,np.newaxis], axis=1)
        #frm = a[frm_idx]
        self.set_prognoses(sim, new_cases, frm)
        
        return len(new_cases) # number of new cases made


    def set_prognoses(self, sim, to_uids, from_uids):
        pass

    def update_results(self, sim):
        self.results['n_susceptible'][sim.ti]  = np.count_nonzero(self.susceptible)
        self.results['n_infected'][sim.ti]     = np.count_nonzero(self.infected)
        self.results['prevalence'][sim.ti]     = self.results.n_infected[sim.ti] / sim.people.alive.sum()
=======
        for k, layer in sim.people.networks.items():
            if k in pars['beta']:
                rel_trans = (self.infected & sim.people.alive).astype(float)
                rel_sus = (self.susceptible & sim.people.alive).astype(float)
                for a, b, beta in [[layer['p1'], layer['p2'], pars['beta'][k][0]],
                                   [layer['p2'], layer['p1'], pars['beta'][k][1]]]:
                    # probability of a->b transmission
                    p_transmit = rel_trans[a] * rel_sus[b] * layer['beta'] * beta
                    new_cases = np.random.random(len(a)) < p_transmit
                    if new_cases.any():
                        self.set_prognoses(sim, b[new_cases])

    def set_prognoses(self, sim, uids):
        pass

    def update_results(self, sim):
        self.results['n_susceptible'][sim.ti] = np.count_nonzero(self.susceptible)
        self.results['n_infected'][sim.ti] = np.count_nonzero(self.infected)
        self.results['prevalence'][sim.ti] = self.results.n_infected[sim.ti] / np.count_nonzero(sim.people.alive)
>>>>>>> f3d79dd8
        self.results['new_infections'][sim.ti] = np.count_nonzero(self.ti_infected == sim.ti)

    def finalize_results(self, sim):
        pass<|MERGE_RESOLUTION|>--- conflicted
+++ resolved
@@ -47,13 +47,8 @@
     def initialize(self, sim):
         self.check_requires(sim)
 
-<<<<<<< HEAD
-        # Connect the states to the people
-        for state in self.states.values():
-=======
         # Connect the states to the sim
         for state in self.states:
->>>>>>> f3d79dd8
             state.initialize(sim.people)
 
         # Connect the streams to the sim
@@ -77,18 +72,11 @@
         """
         Return a flat collection of all states
 
-<<<<<<< HEAD
-    @property
-    def streams(self):
-        return ss.ndict({k:v for k,v in self.__dict__.items() if isinstance(v, (ss.MultiStream, ss.CentralizedStream))})
-
-=======
         The base class returns all states that are contained in top-level attributes
         of the Module. If a Module stores states in a non-standard location (e.g.,
         within a list of states, or otherwise in some other nested structure - perhaps
         due to supporting features like multiple genotypes) then the Module should
         overload this attribute to ensure that all states appear in here.
->>>>>>> f3d79dd8
 
         :return:
         """
@@ -168,7 +156,6 @@
     def make_new_cases(self, sim):
         """ Add new cases of module, through transmission, incidence, etc. """
         pars = sim.pars[self.name]
-<<<<<<< HEAD
 
         # Probability of each node acquiring a case
         # TODO: Just people that who are alive?
@@ -221,28 +208,7 @@
     def update_results(self, sim):
         self.results['n_susceptible'][sim.ti]  = np.count_nonzero(self.susceptible)
         self.results['n_infected'][sim.ti]     = np.count_nonzero(self.infected)
-        self.results['prevalence'][sim.ti]     = self.results.n_infected[sim.ti] / sim.people.alive.sum()
-=======
-        for k, layer in sim.people.networks.items():
-            if k in pars['beta']:
-                rel_trans = (self.infected & sim.people.alive).astype(float)
-                rel_sus = (self.susceptible & sim.people.alive).astype(float)
-                for a, b, beta in [[layer['p1'], layer['p2'], pars['beta'][k][0]],
-                                   [layer['p2'], layer['p1'], pars['beta'][k][1]]]:
-                    # probability of a->b transmission
-                    p_transmit = rel_trans[a] * rel_sus[b] * layer['beta'] * beta
-                    new_cases = np.random.random(len(a)) < p_transmit
-                    if new_cases.any():
-                        self.set_prognoses(sim, b[new_cases])
-
-    def set_prognoses(self, sim, uids):
-        pass
-
-    def update_results(self, sim):
-        self.results['n_susceptible'][sim.ti] = np.count_nonzero(self.susceptible)
-        self.results['n_infected'][sim.ti] = np.count_nonzero(self.infected)
-        self.results['prevalence'][sim.ti] = self.results.n_infected[sim.ti] / np.count_nonzero(sim.people.alive)
->>>>>>> f3d79dd8
+        self.results['prevalence'][sim.ti]     = self.results.n_infected[sim.ti] / np.count_nonzero(sim.people.alive)
         self.results['new_infections'][sim.ti] = np.count_nonzero(self.ti_infected == sim.ti)
 
     def finalize_results(self, sim):
