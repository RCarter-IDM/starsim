--- conflicted
+++ resolved
@@ -14,7 +14,6 @@
     def __init__(self, pars=None):
         super().__init__(pars)
 
-<<<<<<< HEAD
         self.susceptible = ss.State('susceptible', bool, True)
         self.infected    = ss.State('infected', bool, False)
         self.ti_infected = ss.State('ti_infected', int, ss.INT_NAN)
@@ -23,11 +22,6 @@
         self.cd4         = ss.State('cd4', float, 500)
 
         self.rng_dead = ss.Stream(f'dead_{self.name}')
-=======
-        # States additional to the default disease states (see base class)
-        self.on_art = ss.State('on_art', bool, False)
-        self.cd4 = ss.State('cd4', float, 500)
->>>>>>> 51680137
 
         self.pars = ss.omerge({
             'cd4_min': 100,
@@ -70,13 +64,7 @@
         super().make_new_cases(sim)
         return
 
-<<<<<<< HEAD
-    def set_prognoses(self, sim, to_uids, from_uids=None):
-        self.susceptible[to_uids] = False
-        self.infected[to_uids] = True
-        self.ti_infected[to_uids] = sim.ti
-=======
-    def set_prognoses(self, sim, uids):
+    def set_prognoses(self, sim, uids, from_uids=None):
         self.susceptible[uids] = False
         self.infected[uids] = True
         self.ti_infected[uids] = sim.ti
@@ -84,7 +72,6 @@
 
     def set_congenital(self, sim, uids):
         return self.set_prognoses(sim, uids)  # Pass back?
->>>>>>> 51680137
 
 
 # %% Interventions
@@ -94,7 +81,6 @@
     def __init__(self, t: np.array, coverage: np.array, **kwargs):
         self.requires = HIV
         self.t = sc.promotetoarray(t)
-<<<<<<< HEAD
         self.coverage = sc.promotetoarray(coverage)
 
         super().__init__(**kwargs)
@@ -106,13 +92,6 @@
     def initialize(self, sim):
         sim.results.hiv += ss.Result(self.name, 'n_art', sim.npts, dtype=int)
         self.initialized = True
-=======
-        self.capacity = sc.promotetoarray(capacity)
-        return
-
-    def initialize(self, sim):
-        sim.hiv.results += ss.Result(self.name, 'n_art', sim.npts, dtype=int)
->>>>>>> 51680137
         return
 
     def apply(self, sim):
